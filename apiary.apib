--- conflicted
+++ resolved
@@ -2000,11 +2000,7 @@
 + Response 401
 
     [1167][]
-<<<<<<< HEAD
-<<<<<<< Updated upstream
-=======
-=======
->>>>>>> 7a66c70c
+
     
 <div class="paramsTableWrap">
     <table class="paramsTable">
@@ -2103,12 +2099,7 @@
                 "city": "Yorba Linda",
                 "nickName": "wendy w.",
                 "state": "CA",
-<<<<<<< HEAD
-                "thumbnailUrl": "http://d2xt3xymj142xp.cloudfront.net/reviewer/9a070cf98f014f5d9b06987dcc9c48fe.jpeg"
-=======
-                "thumbnailUrl": "reviewer/c8e2bfca1dd04bd089939d0c59337ba6.jpeg"
->>>>>>> 7a66c70c
-            },
+                "thumbnailUrl": "http://d2xt3xymj142xp.cloudfront.net/reviewer/9a070cf98f014f5d9b06987dcc9c48fe.jpeg"            },
             "sourceType": "Yelp"
         },
         {
@@ -2122,11 +2113,7 @@
                 "city": "San Francisco",
                 "nickName": "Catalina W.",
                 "state": "CA",
-<<<<<<< HEAD
                 "thumbnailUrl": "http://d2xt3xymj142xp.cloudfront.net/reviewer/9a070cf98f014f5d9b06987dcc9c48fe.jpeg"
-=======
-                "thumbnailUrl": "reviewer/5882020b259c4e3e83613ce06f02fcea.jpeg"
->>>>>>> 7a66c70c
             },
             "sourceType": "Yelp"
         },
@@ -2157,11 +2144,7 @@
                 "city": "San Francisco",
                 "nickName": "Anastasia P.",
                 "state": "CA",
-<<<<<<< HEAD
                 "thumbnailUrl": "http://d2xt3xymj142xp.cloudfront.net/reviewer/9a070cf98f014f5d9b06987dcc9c48fe.jpeg"
-=======
-                "thumbnailUrl": "reviewer/df679dc200784c96901faaab21b75ffa.jpeg"
->>>>>>> 7a66c70c
             },
             "sourceType": "Yelp"
         },
@@ -2190,11 +2173,7 @@
                 "city": "San Francisco",
                 "nickName": "Johnny C.",
                 "state": "CA",
-<<<<<<< HEAD
                 "thumbnailUrl": "http://d2xt3xymj142xp.cloudfront.net/reviewer/9a070cf98f014f5d9b06987dcc9c48fe.jpeg"
-=======
-                "thumbnailUrl": "reviewer/af6058c347dc4d03bb824be95e121c08.jpeg"
->>>>>>> 7a66c70c
             },
             "sourceType": "Yelp"
         }
@@ -2226,11 +2205,7 @@
         "reviewListings": [
             {
                 "name": "revlocal",
-<<<<<<< HEAD
                 "url": "http://birdeye.com/maria-da-vittorio-943999808"
-=======
-                "url": "http://demo.birdeye.com/maria-da-vittorio-943999808"
->>>>>>> 7a66c70c
             },
             {
                 "name": "Yelp",
@@ -2284,10 +2259,6 @@
 
     [1167][]
 
-<<<<<<< HEAD
->>>>>>> Stashed changes
-=======
->>>>>>> 7a66c70c
 
 # Group User
 
@@ -3597,10 +3568,7 @@
                 "Antiques",
                 "Apartments"
                 ]
-<<<<<<< HEAD
-
-=======
->>>>>>> 7a66c70c
+
     [1039][]
 
 # Group Report
@@ -3681,11 +3649,7 @@
                 "city": "Yorba Linda",
                 "nickName": "wendy w.",
                 "state": "CA",
-<<<<<<< HEAD
                 "thumbnailUrl": "http://d2xt3xymj142xp.cloudfront.net/reviewer/9a070cf98f014f5d9b06987dcc9c48fe.jpeg"
-=======
-                "thumbnailUrl": "reviewer/c8e2bfca1dd04bd089939d0c59337ba6.jpeg"
->>>>>>> 7a66c70c
             },
             "sourceType": "Yelp"
         },
@@ -3700,11 +3664,7 @@
                 "city": "San Francisco",
                 "nickName": "Catalina W.",
                 "state": "CA",
-<<<<<<< HEAD
                 "thumbnailUrl": "http://d2xt3xymj142xp.cloudfront.net/reviewer/9a070cf98f014f5d9b06987dcc9c48fe.jpeg"
-=======
-                "thumbnailUrl": "reviewer/5882020b259c4e3e83613ce06f02fcea.jpeg"
->>>>>>> 7a66c70c
             },
             "sourceType": "Yelp"
         },
@@ -3735,11 +3695,7 @@
                 "city": "San Francisco",
                 "nickName": "Anastasia P.",
                 "state": "CA",
-<<<<<<< HEAD
                 "thumbnailUrl": "http://d2xt3xymj142xp.cloudfront.net/reviewer/9a070cf98f014f5d9b06987dcc9c48fe.jpeg"
-=======
-                "thumbnailUrl": "reviewer/df679dc200784c96901faaab21b75ffa.jpeg"
->>>>>>> 7a66c70c
             },
             "sourceType": "Yelp"
         },
@@ -3768,11 +3724,7 @@
                 "city": "San Francisco",
                 "nickName": "Johnny C.",
                 "state": "CA",
-<<<<<<< HEAD
                 "thumbnailUrl": "http://d2xt3xymj142xp.cloudfront.net/reviewer/9a070cf98f014f5d9b06987dcc9c48fe.jpeg"
-=======
-                "thumbnailUrl": "reviewer/af6058c347dc4d03bb824be95e121c08.jpeg"
->>>>>>> 7a66c70c
             },
             "sourceType": "Yelp"
         }
@@ -3804,11 +3756,7 @@
         "reviewListings": [
             {
                 "name": "revlocal",
-<<<<<<< HEAD
                 "url": "http://birdeye.com/maria-da-vittorio-943999808"
-=======
-                "url": "http://demo.birdeye.com/maria-da-vittorio-943999808"
->>>>>>> 7a66c70c
             },
             {
                 "name": "Yelp",
@@ -3852,8 +3800,4 @@
             }
         ]
     }
-<<<<<<< HEAD
-}
-=======
-}
->>>>>>> 7a66c70c
+}