--- conflicted
+++ resolved
@@ -706,22 +706,23 @@
             errorMessage: "Invalid parent child mapping."
         }
 
-<<<<<<< HEAD
+
 ## 1029 [/1029]
-=======
-## 1315 [/1315]
->>>>>>> 061595a8
 
 + Model (application/json)
 
         {
-<<<<<<< HEAD
             errorCode: 1029,
             errorMessage: "Aggregation source not found"
-=======
+        }
+
+## 1315 [/1315]
+
++ Model (application/json)
+
+        {
             errorCode: 1315,
             errorMessage: "Invalid survey."
->>>>>>> 061595a8
         }
 
 # Group Business
