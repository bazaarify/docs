FORMAT: 1A
HOST: http://www.google.com

# BirdEye
The BirdEye API is built on HTTP. Our API is RESTful and it:

* Uses predictable, resource-oriented URLs.
* Uses built-in HTTP capabilities for passing parameters and authentication.
* Responds with standard HTTP response codes to indicate errors.
* Returns JSON.



# Group Base
All API URLs referenced in this documentation start with the following base part

## Base URL [http://api.birdeye.com:8080/resources/v1]


## 1052 [/1052]

+ Model (application/json)

        {
            errorCode: 1052,
            errorMessage: "User email id cannot be blank"
        }
        
## 1150 [/1150]

+ Model (application/json)

        {
            errorCode: 1150,
            errorMessage: "Business already associated with this reseller"
        }

## 1151 [/1151]

+ Model (application/json)

        {
            errorCode: 1151,
            errorMessage: "Business already associated with another reseller"
        }

## 1045 [/1045]

+ Model (application/json)

        {
            errorCode: 1045,
            errorMessage: "Business name cannot be blank"
        }
    
## 1046 [/1046]

+ Model (application/json)

        {
            errorCode: 1046,
            errorMessage: "Business name cannot be more than 250 characters"
        }
        
## 1047 [/1047]

+ Model (application/json)

        {
            errorCode: 1047,
            errorMessage: "Business name cannot be less than 3 characters"
        }
        
## 1094 [/1094]

+ Model (application/json)

        {
            errorCode: 1094,
            errorMessage: "Postal code cannot be blank."
        }

## 1030 [/1030]

+ Model (application/json)

        {
            errorCode: 1030,
            errorMessage: "URL cannot be blank"
        }
        
## 1031 [/1031]

+ Model (application/json)

        {
            errorCode: 1031,
            errorMessage: "Source id cannot be blank"
        }
        
## 1032 [/1032]

+ Model (application/json)

        {
            errorCode: 1032,
            errorMessage: "Invalid source id"
        }
        
## 1039 [/1039]

+ Model (application/json)

        {
            errorCode: 1039,
            errorMessage: "Invalid business aggregation id"
        }
        
## 1067 [/1067]

+ Model (application/json)

        {
            errorCode: 1067,
            errorMessage: "URL is invalid"
        }

## 1075 [/1075]

+ Model (application/json)

        {
            errorCode: 1075,
            errorMessage: "Business location zip cannot be more than 6 numbers"
        }

## 1025 [/1025]

+ Model (application/json)

        {
            errorCode: 1025,
            errorMessage: "Invalid business type"
        }

## 1161 [/1161]

+ Model (application/json)

        {
            errorCode: 1161,
            errorMessage: "Invalid API key"
        }

## 1167 [/1167]

+ Model (application/json)

        {
            errorCode: 1167,
            errorMessage: "API key is missing"
        }

## 1033 [/1033]

+ Model (application/json)

        {
            errorCode: 1033,
            errorMessage: "You are not authorized to perform this action"
        }

## 1175 [/1175]

+ Model (application/json)

        {
            errorCode: 1175,
            errorMessage: "No business found with the given id"
        }

##  1010 [/1010]

+ Model (application/json)

        {
            errorCode: 1010,
            errorMessage: "No user found with the given id"
        }

## 1076 [/1076]

+ Model (application/json)

        {
            errorCode: 1176,
            errorMessage: "Business info cannot be blank"
        }
        
## 1162 [/1162]

+ Model (application/json)

        {
            errorCode: 1162,
            errorMessage: "Either search string or location or both should be specified"
        }
        
## 1163 [/1163]

+ Model (application/json)

        {
            errorCode: 1163,
            errorMessage: "Invalid start index value"
        }
        
## 1164 [/1164]

+ Model (application/json)

        {
            errorCode: 1164,
            errorMessage: "Invalid result count value"
        }

## 1011 [/1011]

+ Model (application/json)

        {
            errorCode: 1011,
            errorMessage: "Business id is invalid"
        }
        
## 1048 [/1048]

+ Model (application/json)

        {
            errorCode: 1048,
            errorMessage: "Business email id cannot be blank."
        }

## 1049 [/1049]

+ Model (application/json)

        {
            errorCode: 1049,
            errorMessage: "Business email id is invalid."
        }

## 1050 [/1050]

+ Model (application/json)

        {
            errorCode: 1050,
            errorMessage: "Business email id cannot be more than 40 characters."
        }

## 1055 [/1055]

+ Model (application/json)

        {
            errorCode: 1055,
            errorMessage: "Not a valid US phone number."
        }

## 1056 [/1056]

+ Model (application/json)

        {
            errorCode: 1056,
            errorMessage: "Not a valid US fax number."
        }
        

## 1069 [/1069]

+ Model (application/json)

        {
            errorCode: 1069,
            errorMessage: "Business description cannot be more than 4000 characters."
        }
        
## 1070 [/1070]

+ Model (application/json)

        {
            errorCode: 1070,
            errorMessage: "Business keywords cannot be more than 1000 characters."
        }
        
## 1089 [/1089]

+ Model (application/json)

        {
            errorCode: 1089,
            errorMessage: "Customer id is invalid."
        }
        
## 1091 [/1091]

+ Model (application/json)

        {
            errorCode: 1091,
            errorMessage: "User id not authorized to view this customer."
        }
        
## 1190 [/1190]

+ Model (application/json)

        {
            errorCode: 1190,
            errorMessage: "Invalid category"
        }               

## 1184 [/1184]

+ Model (application/json)

        {
            errorCode: 1184,
            errorMessage: "Status change is not allowed"
        }

## 1191 [/1191]

+ Model (application/json)

        {
            errorCode: 1191,
            errorMessage: "Invalid status."
        }

## 1174 [/1174]

+ Model (application/json)
    
        {
            errorCode: 1174,
            errorMessage: "Reseller can't be removed as it has child accounts."
        }

## 1160 [/1160]

+ Model (application/json)
    
        {
            errorCode: 1160,
            errorMessage: "User is already associated with business."
        }

## 1053 [/1053]

+ Model (application/json)
    
        {
            errorCode: 1053,
            errorMessage: "User email id is invalid"
        }

## 1054 [/1054]

+ Model (application/json)

        {
            errorCode: 1054,
            errorMessage: "User email id cannot be more than 40 characters"
        }
        
## 1014 [/1014]

+ Model (application/json)

        {
            errorCode: 1014,
            errorMessage: "User role cannot be blank"
        }

        
## 1013 [/1013]

+ Model (application/json)

        {
            errorCode: 1013,
            errorMessage: "Unknown user role"
        }

        
## 1057 [/1057]

+ Model (application/json)

        {
            errorCode: 1057,
            errorMessage: "First name cannot be more than 50 characters"
        }

## 1059 [/1059]

+ Model (application/json)

        {
            errorCode: 1059,
            errorMessage: "Last name cannot be more than 50 characters"
        }

## 1188 [/1188]

+ Model (application/json)

        {
            errorCode: 1188,
            errorMessage: "User is not associated with the business."
        }


## 1189 [/1189]

+ Model (application/json)

        {
            errorCode: 1189,
            errorMessage: "User with given email id not found."
        }

## 1177 [/1177]

+ Model (application/json)

        {
            errorCode: 1177,
            errorMessage: "User is not authorized to perform any action on any business"
        }
        
## 1081 [/1081]

+ Model (application/json)

        {
            errorCode: 1081,
            errorMessage: "Review comment is too long"
        }

        
## 1082 [/1082]

+ Model (application/json)

        {
            errorCode: 1082,
            errorMessage: "Review rating is missing"
        }
                
## 1142 [/1142]

+ Model (application/json)

        {
            errorCode: 1142,
            errorMessage: "Customer name cannot be blank"
        }
        
                        
## 1086 [/1086]

+ Model (application/json)

        {
            errorCode: 1086,
            errorMessage: "Customer email id cannot be blank."
        }
        
## 1087 [/1087]

+ Model (application/json)

        {
            errorCode: 1087,
            errorMessage: "Customer email id is invalid."
        }
        
## 1088 [/1088]

+ Model (application/json)

        {
            errorCode: 1088,
            errorMessage: "Customer email id cannot be more than 40 characters."
        }

## 1170 [/1170]

+ Model (application/json)

        {
            errorCode: 1170,
            errorMessage: "SMS Alert flag is invalid. Valid values are 0 or 1."
        }

## 1242 [/1242]

+ Model (application/json)

        {
            errorCode: 1242,
            errorMessage: "Invalid rating value. Allowed value between 0-5."
        }

## 1243 [/1243]

+ Model (application/json)

        {
            errorCode: 1243,
            errorMessage: "Invalid rating value. Allowed value between 1-5."
        }
        
## 1244 [/1244]

+ Model (application/json)

        {
            errorCode: 1244,
            errorMessage: "Maximum 5 keywords can be selected for filter."
        }
        
## 1246 [/1246]

+ Model (application/json)

        {
            errorCode: 1246,
            errorMessage: "Customer email or phone number is required."
        }
        
## 1215 [/1215]

+ Model (application/json)

        {
            errorCode: 1215,
            errorMessage: "Invalid report month."
        }
        
## 1251 [/1251]

+ Model (application/json)

        {
            errorCode: 1251,
            errorMessage: "No review to mark featured/un-featured."
        }
        
## 1042 [/1042]

+ Model (application/json)

        {
            errorCode: 1042,
            errorMessage: "Invalid review id"
        }
        
## 1252 [/1252]

+ Model (application/json)

        {
            errorCode: 1252,
            errorMessage: "Review does not belong to the business."
        }
        
## 1248 [/1248]

+ Model (application/json)

        {
            errorCode: 1248,
            errorMessage: "Allowed limit for featured reviews exceeded."
        }
        
## 1186 [/1186]

+ Model (application/json)

        {
            errorCode: 1186,
            errorMessage: "Invalid from date. Allowed format is "MM/dd/yyyy"."
        }
        
## 1187 [/1187]

+ Model (application/json)

        {
            errorCode: 1187,
            errorMessage: "Invalid to date. Allowed format is "MM/dd/yyyy"."
        }
        
        
# Group Business
APIs related to business

## Create [/signup/reseller/subaccount{?rid,api_key,email_id}]
A Reseller can create a Business using:

### Create a business [POST]

#### Request

<center><b>Example CURL Request</b></center>
        
    curl -H "content-type: application/json" -H "accept:application/json" -X POST -d "{\"businessName\" : \"Snapdragon Salon\", \"zip\" : \"85012\",\"type\":\"Business\" }" "http://api.birdeye.com:8080/resources/v1/signup/reseller/subaccount?rid=755009344&api_key=92bcd6e0-c102-43fd-8a67-1a7be5258451&email_id=rhonda@reviewmanagement.com" –v
        

> __Notes__

> - _The business creation API internally calls the business aggregation API which may take upto couple of mins._
> - _Save this business id as it will be required in the add user API call_

<div class="paramsTableWrap">
    <table class="paramsTable">
        <caption>Request Payload</caption>
        <thead>
            <th>Fields</th>
            <th>Constraints</th>
            <th>Description</th>
        </thead>
        
        <tbody>
            <tr>
                <td>businessName</td>
                <td>required, string</td>
                <td>Name of the Business that needs to be added</td>
            </tr>
            <tr>
                <td>zip</td>
                <td>required, string</td>
                <td>Postal code of the business location</td>
            </tr>
            <tr>
                <td>type</td>
                <td>type</td>
                <td>Business type. Valid values are “Business, Enterprise, Reseller”. Default is “Business”.</td>
            </tr>
        </tbody>
    </table>
</div>
 

<div class="paramsTableWrap">
    <table class="paramsTable">
        <caption>Response Body</caption>
        <thead>
            <th>Fields</th>
            <th>Constraints</th>
            <th>Description</th>
        </thead>
        
        <tbody>
                <td>businessId</td>
                <td>required, string</td>
                <td>The business ID</td>
        </tbody>
    </table>
</div>

<div class="paramsTableWrap">
    <table class="paramsTable">
        <caption>Error Codes</caption>
        <thead>
            <th>HTTP Status</th>
            <th>BirdEye error code</th>
            <th>Description</th>
        </thead>
        
        <tbody>
         <tr><td>401 Unauthorized</td><td>1161</td><td>Invalid API key</td></tr>
         <tr><td>401 Unauthorized</td><td>1167</td><td>API key is missing</td></tr>
         <tr><td>401 Unauthorized</td><td>1033</td><td>You are not authorized to perform this action</td></tr>
         <tr><td>404 Not Found</td><td>1175</td><td>No business found with the given id</td></tr>
         <tr><td>404 Not Found</td><td>1010</td><td>No user found with the given id</td></tr>
         <tr><td>400 Bad Request</td><td>1176</td><td>Business info cannot be blank</td></tr>
         <tr><td>400 Bad Request</td><td>1052</td><td>User email id cannot be blank</td></tr>
         <tr><td>400 Bad Request</td><td>1150</td><td>Business already associated with this reseller</td></tr>
         <tr><td>400 Bad Request</td><td>1151</td><td>Business already associated with another reseller</td></tr>
         <tr><td>400 Bad Request</td><td>1045</td><td>Business name cannot be blank</td></tr>
         <tr><td>400 Bad Request</td><td>1046</td><td>Business name cannot be more than 250 characters</td></tr>
         <tr><td>400 Bad Request</td><td>1047</td><td>Business name cannot be less than 3 characters</td></tr>
         <tr><td>400 Bad Request</td><td>1094</td><td>Postal code cannot be blank.</td></tr>
         <tr><td>400 Bad Request</td><td></td><td>Business location zip cannot be more than 6 numbers</td></tr>
         <tr><td>400 Bad Request</td><td>1025</td><td>Invalid business type.</td></tr>
         </tbody>
    </table>
</div>



+ Parameters

    + rid (required, number) ... the reseller id
    + api_key (required, string) ... the API key
    + email_id (required, string) ... valid email id


+ Request (application/json)
    
    + Body 
        
            {
                "businessName": "The Business Name",
                "zip": 32323,
                "type": "Business"
            }

+ Response 200 (application/json)

    + Body 
        
            {
                "businessId":”653356544”
            }
    
+ Response 401 (application/json)

    [1161][]
        
+ Response 401 (application/json)

    [1167][]
    
+ Response 401 (application/json)

    [1033][]
    
+ Response 404 (application/json)

    [1175][]
    
+ Response 404 (application/json)

    [1010][]
    
+ Response 400 (application/json)

    [1076][]

+ Response 400 (application/json)

    [1052][]

+ Response 400 (application/json)

    [1150][]
    
+ Response 400 (application/json)

    [1151][]
    
+ Response 400 (applicaton/json)

    [1045][]
    
+ Response 400 (applicaton/json)

    [1046][]
    
+ Response 400 (applicaton/json)

    [1047][]
    
+ Response 400 (applicaton/json)

    [1094][]
    
+ Response 400 (applicaton/json)

    [1075][]
    
+ Response 400 (applicaton/json)

    [1025][]
    
## Search [/business/search{?search_str,loc,sindex,count,sort,api_key,nearby}]
Business from BirdEye platform can be searched using:

### Search Business [GET]

#### Request

<center><b>Example CURL Request</b></center>
    
    curl -H "content-type: application/json" -H "accept:application/json" -X GET "http://api.birdeye.com:8080/resources/v1/business/search?search_str=ray%20lord&loc=29063&sindex=20&count=20&sort=rating&api_key=92bcd6e0-c102-43fd-8a67-1a7be5258451&nearby=1" -v

#### Response

<center><b>Example Response Body</b></center>

    {
      "name": "Ray A. Lord",
      "category": "Lawyers",
      "address": {
        "address1": "7436 Broad River Rd Suite 110",
        "address2": null,
        "city": "Irmo",
        "state": "South Carolina",
        "zip": "29063",
        "countryCode": "US",
        "countryName": "United States of America"
      },
      "reviewCount": 105,
      "avgRating": 4.9,
      "coverImageURL": "http://d3cnqzq0ivprch.cloudfront.net/prod/css/images/profile/lawyer.jpg",
      "profileURL": "http://reviews2.getlegal.com/ray-a-lord-755009344",
      "logoURL": null,
      "phone": "(803) 610-4056",
      "businessId": "755009344_1"
    }

<div class="paramsTableWrap">
<table class="paramsTable">
    <caption>Error Codes</caption>
    <thead>
        <tr>
            <th>HTTP Status</th><th>BirdEye error code</th><th>Description</th>
        </tr>
    </thead>
    
    <tbody>
        <tr><td>401 Unauthorized</td><td>1161</td><td>Invalid API key</td></tr>
         <tr><td>400 Bad Request</td><td>1162</td><td>Either search string or location or both should be specified</td></tr>
         <tr><td>400 Bad Request</td><td>1163</td><td>Invalid start index value</td></tr>
         <tr><td>400 Bad Request</td><td>1164</td><td>Invalid result count value</td></tr>
         <tr><td>401 Unauthorized</td><td>1167</td><td>API key is missing</td></tr>
    </tbody>
 </table>
</div>

+ Parameters
    + search_str (required, string) ... Search criteria for business. This could be business name or category
    + loc (required, string) ... Location of the business. This could be “City,State” or zip code.
    + sindex (required, string) ... Starting point for search results. Default value is 0. e.g. 0:start from 1st result, 25: start from 26th result
    + count (required, integer) ... Specifies the number of results to be returned. Default is 500. e.g. 50:return 50 results
    + sort (required, string) ... Results can be sorted by relevance, rating. By default it is relevance.
    + api_key (required, string) ... Partner specific API key provided by BirdEye for data exchange.
    + nearby (required, string) ... Flag to search business in neay by locations. Default is 1 e.g. 0: don’t search in near by cities, 1: search in near by cities

+ Request (application/json)

+ Response 200 (application/json)
    
    + Body
    
            {
              "name": "Ray A. Lord",
              "category": "Lawyers",
              "address": {
                "address1": "7436 Broad River Rd Suite 110",
                "address2": null,
                "city": "Irmo",
                "state": "South Carolina",
                "zip": "29063",
                "countryCode": "US",
                "countryName": "United States of America"
              },
              "reviewCount": 105,
              "avgRating": 4.9,
              "coverImageURL": "http://d3cnqzq0ivprch.cloudfront.net/prod/css/images/profile/lawyer.jpg",
              "profileURL": "http://reviews2.getlegal.com/ray-a-lord-755009344",
              "logoURL": null,
              "phone": "(803) 610-4056",
              "businessId": "755009344_1"
            }

+ Response 401 (application/json)

    [1161][]
            
+ Response 400 (application/json)

    [1162][]
            
+ Response 401 (application/json)

    [1163][]
            
+ Response 401 (application/json)

    [1164][]
            
+ Response 401 (application/json)

    [1167][]
    
    
## Business [/business/{businessId}{?api_key}]
Multiple operations can be performed on a business. 

**Notes**

_Business id returned by create business API._

+ Parameters
    
    + businessId (string, required) ... the business ID
    + api_key (string, required) ... the API key 

### Get Business [GET]

Business info from BirdEye platform can be fetched using:

#### Request

<center><b>Example CURL Request</b></center>
    
    curl -H "content-type: application/json" -H "accept:application/json" -X GET "http://api.birdeye.com:8080/resources/v1/business/755009344_1?api_key=92bcd6e0-c102-43fd-8a67-1a7be5258451" -v
    
#### Response

<center><b>Example Response Body</b></center>

    {
      "name": "Dieci Lifestyle Spa",
      "alias": "Dieci Lifestyle Spa - Livingston, NJ",
      "emailId": "4568@livelovespa.com",
      "phone": "(973) 716-0101",
      "fax": "(973) 716-0102",
      "websiteURL": "http://www.diecispa.com/",
      "description": "Specialties\nBridal ServicesMakeup: Makeovers/Lessons/ Faux Lash applicationMassagesFacialsMicrocurrentMicrodermabrasionBody…",
      "keywords": "Hair Salons,Day Spas,Beauty Salon,Beauty Salons,Salons,Massage Therapists",
      "services": "Beauty Salon, Hair Spa",
      "logoURL": "http://d3cnqzq0ivprch.cloudfront.net/prod/css/images/logo.jpg",
      "coverImageURL": "http://d3cnqzq0ivprch.cloudfront.net/common/css/images/profile/spa.jpg",
      "image1Url": "http://d2xt3xymj142xp.cloudfront.net/712586432/other/ab60b93831ba490383b9c59c0b4cf49d.jpeg",
      "image2Url": "http://d2xt3xymj142xp.cloudfront.net/712586432/other/9fc3f2ba7c1b4dcea38ea76327c617f3.jpeg",
      "image3Url": "http://d2xt3xymj142xp.cloudfront.net/712586432/other/77964cfead164cbf8f9c8dfd039269b0.jpeg",
      "timezone": "Pacific Standard Time",
      "languages": [
        "English",
        "Spanish"
      ],
      "payment": "Visa, MasterCard, American Express, Debit Cards, Check",
      "hoursOfOperations": [
        {
          "day": "5",
          "startHour": "7:00",
          "endHour": "17:30",
          "isOpen": 1,
          "comment": ""
        },
        {
          "day": "1",
          "startHour": "8:00",
          "endHour": "21:00",
          "isOpen": 1,
          "comment": ""
        },
        {
          "day": "4",
          "startHour": "8:00",
          "endHour": "21:00",
          "isOpen": 1,
          "comment": ""
        },
        {
          "day": "6",
          "startHour": "9:00",
          "endHour": "15:00",
          "isOpen": 1,
          "comment": ""
        },
        {
          "day": "3",
          "startHour": "8:00",
          "endHour": "21:00",
          "isOpen": 1,
          "comment": ""
        },
        {
          "day": "2",
          "startHour": "8:00",
          "endHour": "21:00",
          "isOpen": 1,
          "comment": ""
        },
        {
          "day": "0",
          "startHour": null,
          "endHour": null,
          "isOpen": 0,
          "comment": "Mon closed"
        }
      ],
      "working24x7": 0,
      "location": {
        "address1": "90 W Mount Pleasant Ave",
        "address2": "(btwn Preston Dr. &amp; N. Mitchell Ave.)",
        "city": "Livingston",
        "state": "NJ",
        "zip": "07039",
        "countryCode": "US",
        "countryName": "United States of America"
      },
      "reviewCount": 53,
      "avgRating": 3.4,
      "category": "Hair Salons,Day Spas,Beauty Salon,Beauty Salons,Salons,Massage Therapists",
      "socialProfileURLs": {
        "yelpUrl": "null",
        "googleUrl": "null",
        "facebookUrl": null,
        "twitterUrl": null,
        "linkedinUrl": null,
        "youtubeUrl": null
      },
      "isSEOEnabled": "false"
    }
    
<div class="paramsTableWrap">
    <table class="paramsTable">
        <caption>Response Body</caption>
        <thead>
        <tr>
            <th>Name</th>
            <th>Description</th>
        </tr>
        </thead>
        <tbody>
        <tr>
            <td>name</td>
            <td>Business name</td>
        </tr>
        <tr>
            <td>alias</td>
            <td>Alias for business. default: business name followed by city, state</td>
        </tr>
        <tr>
            <td>emailId</td>
            <td>Email id for business</td>
        </tr>
        <tr>
            <td>phone</td>
            <td>Business contact number</td>
        </tr>
        <tr>
            <td>fax</td>
            <td>Business fax number</td>
        </tr>
        <tr>
            <td>websiteURL</td>
            <td>Business website URL</td>
        </tr>
        <tr>
            <td>description</td>
            <td>Description for business</td>
        </tr>
        <tr>
            <td>keywords</td>
            <td>Keywords about the business. Useful in SEO</td>
        </tr>
        <tr>
            <td>services</td>
            <td>Services offered by business</td>
        </tr>
        <tr>
            <td>logoURL</td>
            <td>Logo image URL for business</td>
        </tr>
        <tr>
            <td>coverImageURL</td>
            <td>Cover image URL for business displayed on custom review site.</td>
        </tr>
        <tr>
            <td>image1URL, image2URL, image3URL</td>
            <td>Images for the business</td>
        </tr>
        <tr>
            <td>timezone</td>
            <td>Timezone in which business works</td>
        </tr>
        <tr>
            <td>languages</td>
            <td>Languages in which business deals</td>
        </tr>
        <tr>
            <td>payment</td>
            <td>Payment methods supported by business</td>
        </tr>
        <tr>
            <td>hoursOfOperations</td>
            <td>Working hours of business for each day. 
            <br>day: 0(Monday), 1(Tuesday).
            <br>startHour: 9:00 (9 AM)
            <br>endHour: 18:00 (6 PM)
            <br>isOpen:  0(Business closed today), 
            <br>1(Business open today)
            <br>comment: “By appointment only”</td>
        </tr>
        <tr>
            <td>working24x7</td>
            <td>Whether business is 24x7 open or not (0-false, 1-true)</td>
        </tr>
        <tr>
            <td>location</td>
            <td>Business address</td>
        </tr>
        <tr>
            <td>reviewCount</td>
            <td>Count of approved reviews for business</td>
        </tr>
        <tr>
            <td>avgRating</td>
            <td>Average rating of business based on approved reviews</td>
        </tr>
        <tr>
            <td>category</td>
            <td>Business categories</td>
        </tr>
        <tr>
            <td>socialProfileURLs</td>
            <td>
                Profile URLs for business on top rated social sites
                <br>e.g. Yelp, Google, Facebook, Linkedin, Twitter, YouTube
            </td>
        </tr>
        <tr>
            <td>isSEOEnabled</td>
            <td>Enable/Disbale search engine indexing of business profile
                <br/> Valid values are “true”,”false”. Default is “true”.
            </td>
        </tr>
        </tbody>
    </table>
</div>

<div class="paramsTableWrap">
    <table class="paramsTable">
        <caption>Error Codes</caption>
        <thead>
        <tr>
            <th>HTTP Status</th>
            <th>BirdEye error code</th>
            <th>Description</th>
        </tr>
        </thead>
        <tbody>
        <tr>
            <td>401 Unauthorized</td>
            <td>1161</td>
            <td>Invalid API key</td>
        </tr>
        <tr>
            <td>404  Not Found</td>
            <td>1011</td>
            <td>Business id is invalid</td>
        </tr>
        <tr>
            <td>401 Unauthorized</td>
            <td>1167</td>
            <td>API key is missing</td>
        </tr>
        </tbody>
    </table>
</div>
    
+ Request (application/json)

+ Response 200 (application/json)

    + Body
    
            {
              "name": "Dieci Lifestyle Spa",
              "alias": "Dieci Lifestyle Spa - Livingston, NJ",
              "emailId": "4568@livelovespa.com",
              "phone": "(973) 716-0101",
              "fax": "(973) 716-0102",
              "websiteURL": "http://www.diecispa.com/",
              "description": "Specialties\nBridal ServicesMakeup: Makeovers/Lessons/ Faux Lash applicationMassagesFacialsMicrocurrentMicrodermabrasionBody…",
              "keywords": "Hair Salons,Day Spas,Beauty Salon,Beauty Salons,Salons,Massage Therapists",
              "services": "Beauty Salon, Hair Spa",
              "logoURL": "http://d3cnqzq0ivprch.cloudfront.net/prod/css/images/logo.jpg",
              "coverImageURL": "http://d3cnqzq0ivprch.cloudfront.net/common/css/images/profile/spa.jpg",
              "image1Url": "http://d2xt3xymj142xp.cloudfront.net/712586432/other/ab60b93831ba490383b9c59c0b4cf49d.jpeg",
              "image2Url": "http://d2xt3xymj142xp.cloudfront.net/712586432/other/9fc3f2ba7c1b4dcea38ea76327c617f3.jpeg",
              "image3Url": "http://d2xt3xymj142xp.cloudfront.net/712586432/other/77964cfead164cbf8f9c8dfd039269b0.jpeg",
              "timezone": "Pacific Standard Time",
              "languages": [
                "English",
                "Spanish"
              ],
              "payment": "Visa, MasterCard, American Express, Debit Cards, Check",
              "hoursOfOperations": [
                {
                  "day": "5",
                  "startHour": "7:00",
                  "endHour": "17:30",
                  "isOpen": 1,
                  "comment": ""
                },
                {
                  "day": "1",
                  "startHour": "8:00",
                  "endHour": "21:00",
                  "isOpen": 1,
                  "comment": ""
                },
                {
                  "day": "4",
                  "startHour": "8:00",
                  "endHour": "21:00",
                  "isOpen": 1,
                  "comment": ""
                },
                {
                  "day": "6",
                  "startHour": "9:00",
                  "endHour": "15:00",
                  "isOpen": 1,
                  "comment": ""
                },
                {
                  "day": "3",
                  "startHour": "8:00",
                  "endHour": "21:00",
                  "isOpen": 1,
                  "comment": ""
                },
                {
                  "day": "2",
                  "startHour": "8:00",
                  "endHour": "21:00",
                  "isOpen": 1,
                  "comment": ""
                },
                {
                  "day": "0",
                  "startHour": null,
                  "endHour": null,
                  "isOpen": 0,
                  "comment": "Mon closed"
                }
              ],
              "working24x7": 0,
              "location": {
                "address1": "90 W Mount Pleasant Ave",
                "address2": "(btwn Preston Dr. &amp; N. Mitchell Ave.)",
                "city": "Livingston",
                "state": "NJ",
                "zip": "07039",
                "countryCode": "US",
                "countryName": "United States of America"
              },
              "reviewCount": 53,
              "avgRating": 3.4,
              "category": "Hair Salons,Day Spas,Beauty Salon,Beauty Salons,Salons,Massage Therapists",
              "socialProfileURLs": {
                "yelpUrl": "null",
                "googleUrl": "null",
                "facebookUrl": null,
                "twitterUrl": null,
                "linkedinUrl": null,
                "youtubeUrl":null
              }
            }
            
+ Response 401 (application/json)

    [1161][]
    
+ Response 404 (application/json)

    [1011][]
    
+ Response 401 (application/json)

    [1167][]
    
### Update Business [PUT]

Business info on BirdEye platform can be updated using:

#### Request

<center><b>Example CURL request</b></center>:

    curl -H "content-type: application/json" -H "accept:application/json" -X PUT  -d "
    {
      "name": "Dieci Lifestyle Spa",
      "alias": "Dieci Lifestyle Spa - Livingston, NJ",
      "emailId": "4568@livelovespa.com",
      "phone": "(973) 716-0101",
      "fax": "(973) 716-0102",
      "websiteUrl": "http://www.diecispa.com/",
      "description": "Specialties\nBridal ServicesMakeup: Makeovers/Lessons/ Faux Lash applicationMassagesFacialsMicrocurrentMicrodermabrasionBody…",
      "keywords": "Hair Salons,Day Spas,Beauty Salon,Beauty Salons,Salons,Massage Therapists",
      "services": "Beauty Salon, Hair Spa",
      "logoUrl": "http://d3cnqzq0ivprch.cloudfront.net/prod/css/images/logo.jpg",
      "coverImageUrl": "http://d3cnqzq0ivprch.cloudfront.net/common/css/images/profile/spa.jpg",
      "image1Url": "http://d2xt3xymj142xp.cloudfront.net/712586432/other/ab60b93831ba490383b9c59c0b4cf49d.jpeg",
      "image2Url": "http://d2xt3xymj142xp.cloudfront.net/712586432/other/9fc3f2ba7c1b4dcea38ea76327c617f3.jpeg",
      "image3Url": "http://d2xt3xymj142xp.cloudfront.net/712586432/other/77964cfead164cbf8f9c8dfd039269b0.jpeg",
      "timezone": "Pacific Standard Time",
      "languages": [
        "English",
        "Spanish"
      ],
      "payment": "Visa, MasterCard, American Express, Debit Cards, Check",
      "hoursOfOperations": [
        {
          "day": "5",
          "startHour": "7:00",
          "endHour": "17:30",
          "isOpen": 1,
          "comment": ""
        },
        {
          "day": "1",
          "startHour": "8:00",
          "endHour": "21:00",
          "isOpen": 1,
          "comment": ""
        },
        {
          "day": "4",
          "startHour": "8:00",
          "endHour": "21:00",
          "isOpen": 1,
          "comment": ""
        },
        {
          "day": "6",
          "startHour": "9:00",
          "endHour": "15:00",
          "isOpen": 1,
          "comment": ""
        },
        {
          "day": "3",
          "startHour": "8:00",
          "endHour": "21:00",
          "isOpen": 1,
          "comment": ""
        },
        {
          "day": "2",
          "startHour": "8:00",
          "endHour": "21:00",
          "isOpen": 1,
          "comment": ""
        },
        {
          "day": "0",
          "startHour": null,
          "endHour": null,
          "isOpen": 0,
          "comment": "Mon closed"
        }
      ],
      "working24x7": 0,
      "location": {
        "address1": "90 W Mount Pleasant Ave",
        "address2": "(btwn Preston Dr. &amp; N. Mitchell Ave.)",
        "city": "Livingston",
        "state": "NJ",
        "zip": "07039",
        "countryCode": "US",
        "countryName": "United States of America"
      },
      "categoryList": [
        "Hair Salons"
      ],
      "socialProfileURLs": {
        "yelpUrl": "null",
        "googleUrl": "null",
        "facebookUrl": null,
        "twitterUrl": null,
        "linkedinUrl": null,
        "youtubeUrl": null
      },
      "isSEOEnabled": "false"
    }" "http://api.birdeye.com:8080/resources/v1/business/755009344_1?api_key=92bcd6e0-c102-43fd-8a67-1a7be5258451" -v


<div class="paramsTableWrap">
    <table class="paramsTable">
    <caption>Request Payload</caption>
        <thead>
        <tr>
            <th>Name</th>
            <th>Description</th>
        </tr>
        </thead>
        <tbody>
        <tr>
            <td>name</td>
            <td>Business name</td>
        </tr>
        <tr>
            <td>alias</td>
            <td>Alias for business. default: business name followed by city, state</td>
        </tr>
        <tr>
            <td>emailId</td>
            <td>Email id for business</td>
        </tr>
        <tr>
            <td>phone</td>
            <td>Business contact number</td>
        </tr>
        <tr>
            <td>fax</td>
            <td>Business fax number</td>
        </tr>
        <tr>
            <td>websiteUrl</td>
            <td>Business website URL</td>
        </tr>
        <tr>
            <td>description</td>
            <td>Description for business</td>
        </tr>
        <tr>
            <td>keywords</td>
            <td>Keywords about the business. Useful in SEO</td>
        </tr>
        <tr>
            <td>services</td>
            <td>Services offered by business</td>
        </tr>
        <tr>
            <td>logoUrl</td>
            <td>Logo image URL for business</td>
        </tr>
        <tr>
            <td>coverImageUrl</td>
            <td>Cover image URL for business displayed on custom review site.</td>
        </tr>
        <tr>
            <td>image1Url, image2Url, image3Url</td>
            <td>Images for the business</td>
        </tr>
        <tr>
            <td>timezone</td>
            <td>Timezone in which business works</td>
        </tr>
        <tr>
            <td>languages</td>
            <td>Languages in which business deals</td>
        </tr>
        <tr>
            <td>payment</td>
            <td>Payment methods supported by business</td>
        </tr>
        <tr>
            <td>hoursOfOperations</td>
            <td>Working hours of business for each day.
                <br/>day: 0(Monday), 1(Tuesday).
                <br/>startHour: 9:00 (9 AM)
                <br/>endHour: 18:00 (6 PM)
                <br/>isOpen: 0(Business closed today), 1(Business open today)
                <br/>comment: "By appointment only"
            </td>
        </tr>
        <tr>
            <td>working24x7</td>
            <td>Whether business is 24x7 open or not (0-false, 1-true)</td>
        </tr>
        <tr>
            <td>location</td>
            <td>Business address</td>
        </tr>
        <tr>
            <td>categoryList</td>
            <td>List of business categories. All other categories will be removed from business leaving only the
                categories
                specified in list.
            </td>
        </tr>
        <tr>
            <td>socialProfileURLs</td>
            <td>Profile URLs for business on top rated social sites
                <br/>e.g. Yelp, Google, Facebook, Linkedin, Twitter, YouTube
            </td>
        </tr>
        <tr>
            <td>isSEOEnabled</td>
            <td>Enable/Disbale search engine indexing of business profile
                <br/> Valid values are “true”,”false”. Default is “true”.
            </td>
        </tr>
        </tbody>
    </table>
</div>

<div class="paramsTableWrap">
    <table class="paramsTable">
        <caption>Error Codes</caption>
        <thead>
        <tr>
            <th>HTTP Status</th>
            <th>BirdEye error code</th>
            <th>Description</th>
        </tr>
        </thead>
        <tbody>
        <tr>
            <td>401 Unauthorized</td>
            <td>1161</td>
            <td>Invalid API key</td>
        </tr>
        <tr>
            <td>401 Unauthorized</td>
            <td>1167</td>
            <td>API key is missing</td>
        </tr>
        <tr>
            <td>404 Not Found</td>
            <td>1175</td>
            <td>No business found with the given id</td>
        </tr>
        <tr>
            <td>400 Bad Request</td>
            <td>1045</td>
            <td>Business name cannot be blank.</td>
        </tr>
        <tr>
            <td>400 Bad Request</td>
            <td>1047</td>
            <td>Business name cannot be less than 3 characters.</td>
        </tr>
        <tr>
            <td>400 Bad Request</td>
            <td>1046</td>
            <td>Business name cannot be more than 250 characters.</td>
        </tr>
        <tr>
            <td>400 Bad Request</td>
            <td>1048</td>
            <td>Business email id cannot be blank.</td>
        </tr>
        <tr>
            <td>400 Bad Request</td>
            <td>1049</td>
            <td>Business email id is invalid.</td>
        </tr>
        <tr>
            <td>400 Bad Request</td>
            <td>1050</td>
            <td>Business email id cannot be more than 40 characters.</td>
        </tr>
        <tr>
            <td>400 Bad Request</td>
            <td>1055</td>
            <td>Not a valid US phone number.</td>
        </tr>
        <tr>
            <td>400 Bad Request</td>
            <td>1056</td>
            <td>Not a valid US fax number.</td>
        </tr>
        <tr>
            <td>400 Bad Request</td>
            <td>1069</td>
            <td>Business description cannot be more than 4000 characters.</td>
        </tr>
        <tr>
            <td>400 Bad Request</td>
            <td>1070</td>
            <td>Business keywords cannot be more than 1000 characters.</td>
        </tr>
        <tr>
            <td>400 Bad Request</td>
            <td>1190</td>
            <td>Invalid category</td>
        </tr>
        </tbody>
    </table>
</div>

    
+ Request (application/json)

    + Body
            
            {
              "name": "Dieci Lifestyle Spa",
              "alias": "Dieci Lifestyle Spa - Livingston, NJ",
              "emailId": "4568@livelovespa.com",
              "phone": "(973) 716-0101",
              "fax": "(973) 716-0102",
              "websiteUrl": "http://www.diecispa.com/",
              "description": "Specialties\nBridal ServicesMakeup: Makeovers/Lessons/ Faux Lash applicationMassagesFacialsMicrocurrentMicrodermabrasionBody…",
              "keywords": "Hair Salons,Day Spas,Beauty Salon,Beauty Salons,Salons,Massage Therapists",
              "services": "Beauty Salon, Hair Spa",
              "logoUrl": "http://d3cnqzq0ivprch.cloudfront.net/prod/css/images/logo.jpg",
              "coverImageUrl": "http://d3cnqzq0ivprch.cloudfront.net/common/css/images/profile/spa.jpg",
              "image1Url": "http://d2xt3xymj142xp.cloudfront.net/712586432/other/ab60b93831ba490383b9c59c0b4cf49d.jpeg",
              "image2Url": "http://d2xt3xymj142xp.cloudfront.net/712586432/other/9fc3f2ba7c1b4dcea38ea76327c617f3.jpeg",
              "image3Url": "http://d2xt3xymj142xp.cloudfront.net/712586432/other/77964cfead164cbf8f9c8dfd039269b0.jpeg",
              "timezone": "Pacific Standard Time",
              "languages": [
                "English",
                "Spanish"
              ],
              "payment": "Visa, MasterCard, American Express, Debit Cards, Check",
              "hoursOfOperations": [
                {
                  "day": "5",
                  "startHour": "7:00",
                  "endHour": "17:30",
                  "isOpen": 1,
                  "comment": ""
                },
                {
                  "day": "1",
                  "startHour": "8:00",
                  "endHour": "21:00",
                  "isOpen": 1,
                  "comment": ""
                },
                {
                  "day": "4",
                  "startHour": "8:00",
                  "endHour": "21:00",
                  "isOpen": 1,
                  "comment": ""
                },
                {
                  "day": "6",
                  "startHour": "9:00",
                  "endHour": "15:00",
                  "isOpen": 1,
                  "comment": ""
                },
                {
                  "day": "3",
                  "startHour": "8:00",
                  "endHour": "21:00",
                  "isOpen": 1,
                  "comment": ""
                },
                {
                  "day": "2",
                  "startHour": "8:00",
                  "endHour": "21:00",
                  "isOpen": 1,
                  "comment": ""
                },
                {
                  "day": "0",
                  "startHour": null,
                  "endHour": null,
                  "isOpen": 0,
                  "comment": "Mon closed"
                }
              ],
              "working24x7": 0,
              "location": {
                "address1": "90 W Mount Pleasant Ave",
                "address2": "(btwn Preston Dr. &amp; N. Mitchell Ave.)",
                "city": "Livingston",
                "state": "NJ",
                "zip": "07039",
                "countryCode": "US",
                "countryName": "United States of America"
              },
              "categoryList": [
                "Hair Salons"
              ],
              "socialProfileURLs": {
                "yelpUrl": "null",
                "googleUrl": "null",
                "facebookUrl": null,
                "twitterUrl": null,
                "linkedinUrl": null,
                "youtubeUrl": null
              }
            }
            
+ Response 200

    + Body
            
            {
              "name": "Dieci Lifestyle Spa",
              "alias": "Dieci Lifestyle Spa - Livingston, NJ",
              "emailId": "4568@livelovespa.com",
              "phone": "(973) 716-0101",
              "fax": "(973) 716-0102",
              "websiteUrl": "http://www.diecispa.com/",
              "description": "Specialties\nBridal ServicesMakeup: Makeovers/Lessons/ Faux Lash applicationMassagesFacialsMicrocurrentMicrodermabrasionBody…",
              "keywords": "Hair Salons,Day Spas,Beauty Salon,Beauty Salons,Salons,Massage Therapists",
              "services": "Beauty Salon, Hair Spa",
              "logoUrl": "http://d3cnqzq0ivprch.cloudfront.net/prod/css/images/logo.jpg",
              "coverImageUrl": "http://d3cnqzq0ivprch.cloudfront.net/common/css/images/profile/spa.jpg",
              "image1Url": "http://d2xt3xymj142xp.cloudfront.net/712586432/other/ab60b93831ba490383b9c59c0b4cf49d.jpeg",
              "image2Url": "http://d2xt3xymj142xp.cloudfront.net/712586432/other/9fc3f2ba7c1b4dcea38ea76327c617f3.jpeg",
              "image3Url": "http://d2xt3xymj142xp.cloudfront.net/712586432/other/77964cfead164cbf8f9c8dfd039269b0.jpeg",
              "timezone": "Pacific Standard Time",
              "languages": [
                "English",
                "Spanish"
              ],
              "payment": "Visa, MasterCard, American Express, Debit Cards, Check",
              "hoursOfOperations": [
                {
                  "day": "5",
                  "startHour": "7:00",
                  "endHour": "17:30",
                  "isOpen": 1,
                  "comment": ""
                },
                {
                  "day": "1",
                  "startHour": "8:00",
                  "endHour": "21:00",
                  "isOpen": 1,
                  "comment": ""
                },
                {
                  "day": "4",
                  "startHour": "8:00",
                  "endHour": "21:00",
                  "isOpen": 1,
                  "comment": ""
                },
                {
                  "day": "6",
                  "startHour": "9:00",
                  "endHour": "15:00",
                  "isOpen": 1,
                  "comment": ""
                },
                {
                  "day": "3",
                  "startHour": "8:00",
                  "endHour": "21:00",
                  "isOpen": 1,
                  "comment": ""
                },
                {
                  "day": "2",
                  "startHour": "8:00",
                  "endHour": "21:00",
                  "isOpen": 1,
                  "comment": ""
                },
                {
                  "day": "0",
                  "startHour": null,
                  "endHour": null,
                  "isOpen": 0,
                  "comment": "Mon closed"
                }
              ],
              "working24x7": 0,
              "location": {
                "address1": "90 W Mount Pleasant Ave",
                "address2": "(btwn Preston Dr. &amp; N. Mitchell Ave.)",
                "city": "Livingston",
                "state": "NJ",
                "zip": "07039",
                "countryCode": "US",
                "countryName": "United States of America"
              },
              "categoryList": [
                "Hair Salons"
              ],
              "socialProfileURLs": {
                "yelpUrl": "null",
                "googleUrl": "null",
                "facebookUrl": null,
                "twitterUrl": null,
                "linkedinUrl": null,
                "youtubeUrl": null
              }
            }

+ Response 401

    [1161][]
    
+ Response 401

    [1167][]
    
+ Response 404

    [1175][]

+ Response 400

    [1045][]
    
+ Response 401

    [1047][]
    
+ Response 401

    [1046][]
    
+ Response 401

    [1048][]
    
+ Response 401

    [1049][]
    
+ Response 401

    [1050][]
    
+ Response 401

    [1055][]
    
+ Response 401

    [1056][]
    
+ Response 401

    [1069][]
    
+ Response 401

    [1070][]
    
+ Response 401

    [1190][]
    
### Delete Business [DELETE]

Business/sub-reseller can be deleted using:

<center><b>Example curl request</b></center>

    curl -H "content-type: application/json" -H "accept:application/json" -X DELETE "http://api.birdeye.com:8080/resources/v1/business/755009344?api_key=92bcd6e0-c102-43fd-8a67-1a7be5258451" –v

<div class="paramsTableWrap">
    <table class="paramsTable">
        <caption>Error Codes</caption>
        <thead>
        <tr>
            <th>HTTP Status</th>
            <th>BirdEye error code</th>
            <th>Description</th>
        </tr>
        </thead>
        <tbody>
        <tr>
            <td>401 Unauthorized</td>
            <td>1161</td>
            <td>Invalid API key</td>
        </tr>
        <tr>
            <td>401 Unauthorized</td>
            <td>1167</td>
            <td>API key is missing</td>
        </tr>
        <tr>
            <td>404 Not Found</td>
            <td>1175</td>
            <td>No business found with the given id</td>
        </tr>
        <tr>
            <td>400 Bad Request</td>
            <td>1174</td>
            <td>Reseller can't be removed as it has child accounts.</td>
        </tr>
        </tbody>
    </table>

</div>

+ Request (application/json)

+ Response 200 (application/json)

+ Response 400 (application/json)

    [1174][]
    
+ Response 401 (application/json)

    [1161][]
    
+ Response 401 (application/json)

    [1167][]
    
+ Response 404 (application/json)

    [1175][]

## Status [/business/{business_id}/status{?astatus,api_key}]
Business status can be updated using:

### Update the status [PUT]

<center><b>Example curl request</b></center>
    
    curl -H "content-type: application/json" -H "accept:application/json" -X PUT "http://api.birdeye.com:8080/resources/v1/business/755009344/status?api_key=92bcd6e0-c102-43fd-8a67-1a7be5258451&astatus=active" –v

**Notes**

_Business id returned by create business API_

#### Response

<div class="paramsTableWrap">
    <table class="paramsTable">
        <caption>Error Codes</caption>
        <thead>
        <tr>
            <th>HTTP Status</th>
            <th>BirdEye error code</th>
            <th>Description</th>
        </tr>
        </thead>
        <tbody>
        <tr>
            <td>401 Unauthorized</td>
            <td>1161</td>
            <td>Invalid API key</td>
        </tr>
        <tr>
            <td>401 Unauthorized</td>
            <td>1167</td>
            <td>API key is missing</td>
        </tr>
        <tr>
            <td>404 Not Found</td>
            <td>1175</td>
            <td>No business found with the given id</td>
        </tr>
        <tr>
            <td>403 Forbidden</td>
            <td>1184</td>
            <td>Status change is not allowed.</td>
        </tr>
        <tr>
            <td>400 Bad Request</td>
            <td>1191</td>
            <td>Invalid status.</td>
        </tr>
        </tbody>
    </table>
</div>

+ Parameters

    + business_id (string, required) ... Business id whose status has to be changed. Returned by create business API
    + api_key (string, required) ... Partner specific API key provided by BirdEye for data exchange.
    + status (string, required) ... New status for the business. Valid values are “active/inactive”.

+ Request (application/json)

+ Response 200 

+ Response 401
    
    [1161][]

+ Response 401

    [1167][]
    
+ Response 404 

    [1175][]
    
+ Response 403

    [1184][]
    
+ Response 400

    [1191][]
    
    
## Child Business [/business/child/all{?api_key}]
List of child businesses can be retrieved using:

### Get Child Businesses [GET]

<center><b>Example curl request</b></center>
    
    curl -H "content-type: application/json" -H "accept:application/json" -X GET "http://api.birdeye.com:8080/resources/v1/business/child/all?api_key=92bcd6e0-c102-43fd-8a67-1a7be5258451" –v

#### Response

<center><b>Example Response</b></center>

    [
      {
        "id": 986031488,
        "name": "Central Ohio Endodontics",
        "address": {
          "address1": "5152 Blazer Memorial Pkwy",
          "address2": "Ste 102",
          "city": "Dublin",
          "state": "OH",
          "zip": "43017",
          "countryCode": "US",
          "countryName": "United States of America"
        },
        "phone": "(614) 896-2801",
        "status": "active",
        "createdOn": "Dec 04, 2013"
      },
      {
        "id": 768996864,
        "name": "Environmental Pest Management",
        "address": {
          "address1": "200 Hoff Rd",
          "address2": "Unit P",
          "city": "Westerville",
          "state": "OH",
          "zip": "43082",
          "countryCode": "US",
          "countryName": "United States of America"
        },
        "phone": "(614) 771-8605",
        "status": "active",
        "createdOn": "Dec 05, 2013"
      }
    ]
    
<div class="paramsTableWrap">
    <table class="paramsTable">
        <caption>Error Codes</caption>
        <thead>
        <tr>
            <th>HTTP Status</th>
            <th>BirdEye error code</th>
            <th>Description</th>
        </tr>
        </thead>
        <tbody>
        <tr>
            <td>401 Unauthorized</td>
            <td>1161</td>
            <td>Invalid API key</td>
        </tr>
        <tr>
            <td>401 Unauthorized</td>
            <td>1167</td>
            <td>API key is missing</td>
        </tr>
        </tbody>
    </table>
</div>

+ Parameters 

    + api_key (string, required) ... Partner specific API key provided by BirdEye for data exchange.

+ Request (application/json)

+ Response 200 (application/json)

    + Body 
    
            [
              {
                "id": 986031488,
                "name": "Central Ohio Endodontics",
                "address": {
                  "address1": "5152 Blazer Memorial Pkwy",
                  "address2": "Ste 102",
                  "city": "Dublin",
                  "state": "OH",
                  "zip": "43017",
                  "countryCode": "US",
                  "countryName": "United States of America"
                },
                "phone": "(614) 896-2801",
                "status": "active",
                "createdOn": "Dec 04, 2013"
              },
              {
                "id": 768996864,
                "name": "Environmental Pest Management",
                "address": {
                  "address1": "200 Hoff Rd",
                  "address2": "Unit P",
                  "city": "Westerville",
                  "state": "OH",
                  "zip": "43082",
                  "countryCode": "US",
                  "countryName": "United States of America"
                },
                "phone": "(614) 771-8605",
                "status": "active",
                "createdOn": "Dec 05, 2013"
              }
            ]
            
+ Response 401 

    [1161][]
    
+ Response 401

    [1167][]

    
<div class="paramsTableWrap">
    <table class="paramsTable">
        <caption>Error Codes</caption>
        <thead>
        <tr>
            <th>HTTP Status</th>
            <th>BirdEye error code</th>
            <th>Description</th>
        </tr>
        </thead>
        <tbody>
        <tr>
            <td>401 Unauthorized</td>
            <td>1161</td>
            <td>Invalid API key</td>
        </tr>
        <tr>
            <td>401 Unauthorized</td>
            <td>1167</td>
            <td>API key is missing</td>
        </tr>
        </tbody>
    </table>
</div>

+ Parameters 

    + api_key (string, required) ... Partner specific API key provided by BirdEye for data exchange.

+ Request (application/json)

+ Response 200 (application/json)

    + Body 
    
            {
    "allTime": {
        "avgRating": {
            "percentChange": 0,
            "rating": 4.3
        },
        "benchmark": {
            "industryRating": 4.1,
            "industryReviewCount": 75785,
            "percentChange": 4,
            "rating": 4.3
        },
        "custCommn": {},
        "reviewCount": {
            "count": 376,
            "percentChange": 0
        },
        "sentiments": {
            "negative": 45,
            "neutral": 36,
            "positive": 295
        },
        "visitors": {}
    },
    "last30Days": {
        "avgRating": {
            "rating": 0
        },
        "benchmark": {
            "industryRating": 0,
            "industryReviewCount": 0,
            "percentChange": 0,
            "rating": 0
        },
        "custCommn": {
            "reviewRequest": 0,
            "reviewRequestSms": 0,
            "shareReview": 0
        },
        "reviewCount": {
            "count": 0,
            "percentChange": 0
        },
        "sentiments": {
            "negative": 0,
            "neutral": 0,
            "positive": 0
        },
        "visitors": {}
    },
    "negativeReviews": [
        {
            "comments": "One word...inconsistent. We had high hopes for this place but alas it was not to be. While the servers were polite, they lacked the professionalism normally expected at most dining establishments...you know, simple things like the waiter introducing himself by name or dropping by to see how we liked the food or refilling our drinks. The minestrone soup was pretty good but the fried calamari was bland, rubbery, obviously over cooked, and did I mention bland. The linguini pescatora was also inconsistent. The pasta in the dish was excellent but the calamari was once again over cooked and rubbery, I got a couple of clams that were not cleaned resulting in a few mouthfuls of dirt, and the shrimp was once again over cooked. We also ordered the margherita pizza with mushrooms and that was pretty good. Overall, we cannot recommend this place.",
            "rating": 1,
            "response": "",
            "reviewDate": "Jan 30, 2015",
            "reviewId": "2335311245464",
            "reviewUrl": "http://www.citysearch.com/biz/maria-da-vittorio-san-francisco?hrid=60fLFX4lRvHnodkhoWC2lw&nb=1",
            "reviewer": {
                "city": "Yorba Linda",
                "nickName": "wendy w.",
                "state": "CA",
                "thumbnailUrl": "http://d2xt3xymj142xp.cloudfront.net/reviewer/9a070cf98f014f5d9b06987dcc9c48fe.jpeg"            },
            "sourceType": "citysearch"
        },
        {
            "comments": "Veal Scaloppini, mushrooms, marsala wine, seasonal vegetables and potatoes $24.\nFlavor was great but disappointed in portion 2 small thin slice, I had better portion in North Beach...my shoe sole was large than this portion. I'm petite size woman; still left hungry....not a hungry man plate. Don't waste your money on this one, men.",
            "rating": 2,
            "response": "",
            "reviewDate": "Jan 26, 2015",
            "reviewId": "2335208845791",
            "reviewUrl": "http://www.citysearch.com/biz/maria-da-vittorio-san-francisco?hrid=FKcQE7naP_Wb4D2ylDsLaQ&nb=1",
            "reviewer": {
                "city": "San Francisco",
                "nickName": "Catalina W.",
                "state": "CA",
                "thumbnailUrl": "http://d2xt3xymj142xp.cloudfront.net/reviewer/9a070cf98f014f5d9b06987dcc9c48fe.jpeg"
            },
            "sourceType": "citysearch"
        },
        {
            "comments": "I have to say that this restaurant is very nice but very Loud!:( The bread was old:( The prosciutto appetizer was ridiculous! They only used one slice on six slices of bread:( My husband's main course of the Veal Scallopini was a complete shame! Great sauce but come on! 4 very thin slices of veal w/veggies & red potatoes, he was starving when we got home!:( At $24!!! Ridiculously stingy! My lamb shank & mashed potatoes was superb! No veggies though:( $19 We won't be returning, I was not impressed, I'd rather go to North Beach w/ real Italian dining:) they do have good food but they need to step it up a notch for the prices they charge, I hope they read they're review's so they can change things, Good luck",
            "rating": 2,
            "response": "",
            "reviewDate": "Jan 26, 2015",
            "reviewId": "2337522245554",
            "reviewUrl": "http://www.citysearch.com/biz/maria-da-vittorio-san-francisco?hrid=Xn9XOjZYNknHQu5eF9MteQ&nb=1",
            "reviewer": {
                "city": "San Francisco",
                "nickName": "Adele R.",
                "state": "CA"
            },
            "sourceType": "citysearch"
        }
    ],
    "positiveReviews": [
        {
            "comments": "Service is awesome- everyone is from Italy and are so sweet and low the menu/specials from head to toe. Great wine selection that's pretty reasonable. The Bruschetta varieties are unique and yummy. Sometimes main dishes can be hit or miss-not very consistent but it's a new restaurant that I can see establish itself a few great dishes overtime.",
            "rating": 4,
            "response": "",
            "reviewDate": "Jan 23, 2015",
            "reviewId": "2334445645625",
            "reviewUrl": "http://www.citysearch.com/biz/maria-da-vittorio-san-francisco?hrid=YYtOE3hvBjp4jYtLgtgBoQ&nb=1",
            "reviewer": {
                "city": "San Francisco",
                "nickName": "Anastasia P.",
                "state": "CA",
                "thumbnailUrl": "http://d2xt3xymj142xp.cloudfront.net/reviewer/9a070cf98f014f5d9b06987dcc9c48fe.jpeg"
            },
            "sourceType": "citysearch"
        },
        {
            "comments": "I've been here 3 times in the past year, & it's been good every time.",
            "rating": 4,
            "response": "",
            "reviewDate": "Jan 23, 2015",
            "reviewId": "2333514245697",
            "reviewUrl": "http://www.citysearch.com/biz/maria-da-vittorio-san-francisco?hrid=3kiZtC-tj-FGLO3GPRqNDA&nb=1",
            "reviewer": {
                "city": "Daly City",
                "nickName": "Matt L.",
                "state": "CA"
            },
            "sourceType": "citysearch"
        },
        {
            "comments": "Owner is awesome! ! Came here tonight with my parents and sister's family. .highly recommended! ! I will definitely come back here again!",
            "rating": 5,
            "response": "",
            "reviewDate": "Jan 21, 2015",
            "reviewId": "2336865297689",
            "reviewUrl": "http://www.citysearch.com/biz/maria-da-vittorio-san-francisco?hrid=U8mRtt5vA93l0n7j2H1J_w&nb=1",
            "reviewer": {
                "city": "San Francisco",
                "nickName": "Johnny C.",
                "state": "CA",
                "thumbnailUrl": "http://d2xt3xymj142xp.cloudfront.net/reviewer/9a070cf98f014f5d9b06987dcc9c48fe.jpeg"
            },
            "sourceType": "citysearch"
        }
    ],
    "syndication": {
        "presenceCount": 0,
        "reviewDistribution": [
            {
                "count": 328,
                "name": "Yelp"
            },
            {
                "count": 8,
                "name": "Google"
            },
            {
                "count": 1,
                "name": "Yellow Pages"
            },
            {
                "count": 16,
                "name": "Foursquare"
            },
            {
                "count": 23,
                "name": "Facebook"
            }
        ],
        "reviewListings": [
            {
                "name": "revlocal",
                "url": "http://birdeye.com/maria-da-vittorio-943999808"
            },
            {
                "name": "Citysearch",
                "url": "http://www.citysearch.com/biz/maria-da-vittorio-san-francisco"
            },
            {
                "name": "Google",
                "url": "https://plus.google.com/112610500708977805079/about?gl=US&hl=en-US"
            },
            {
                "name": "Yahoo! Local",
                "url": "https://local.yahoo.com/info-148859369-maria-da-vittorio-san-francisco"
            },
            {
                "name": "Yellow Pages",
                "url": "http://www.yellowpages.com/san-francisco-ca/mip/maria-da-vittorio-478366944"
            },
            {
                "name": "Foursquare",
                "url": "https://foursquare.com/v/maria-da-vittorio/5195394d498e344eeb952b4f"
            },
            {
                "name": "Superpages",
                "url": "http://www.superpages.com/bp/San-Francisco-CA/maria-Da-Vittorio-L2450131113.htm"
            },
            {
                "name": "Merchant Circle",
                "url": "http://www.merchantcircle.com/business/maria.Da.Vittorio.415-592-8398"
            },
            {
                "name": "YellowBot",
                "url": "http://www.yellowbot.com/maria-da-vittorio-san-francisco-ca.html"
            },
            {
                "name": "MapQuest",
                "url": "http://www.mapquest.com/us/california/italian-restaurants-san-francisco/maria-da-vittorio-284984723"
            },
            {
                "name": "Facebook",
                "url": "https://www.facebook.com/mariadavittorio"
            }
        ]
    }
}
            
+ Response 401 

    [1161][]
    
+ Response 401

    [1167][]


# Group User

APIs related to user.

## Signup [/user/signup{?bid,api_key}]

Users can be created using:

### Create User [POST]

<center><b>Example curl request</b></center>

    curl -H "content-type: application/json" -H "accept:application/json" -X POST -d "{\"firstName\" : \"Rhonda\", \"lastName\" : \"Spears\", \"userEmailId\" : \"rhonda@reviewmanagement.com\", \"phone\" : \"408-xxx-xxxx\",\"userRole\" : \"owner\",\”userPassword\”:\”xxxxxxx\”,\”sendInvite\”:\”false\”}" "http://api.birdeye.com:8080/resources/v1/user/signup?bid=755009344&api_key=92bcd6e0-c102-43fd-8a67-1a7be5258451" –v

#### Request

<div class="paramsTableWrap">
    <table class="paramsTable">
        <caption>Request Payload</caption>
        <thead>
        <tr>
            <th>Name</th>
            <th>Description</th>
        </tr>
        </thead>
        <tbody>
        <tr>
            <td>firstName</td>
            <td>First name of the user (optional)</td>
        </tr>
        <tr>
            <td>lastName</td>
            <td>Last name of the user (optional)</td>
        </tr>
        <tr>
            <td>userEmailId</td>
            <td>Email ID of the user that’s being added to this business</td>
        </tr>
        <tr>
            <td>phone</td>
            <td>Mobile number of the user (optional)</td>
        </tr>
        <tr>
            <td>userRole</td>
            <td>User role. Valid values are “owner”,”admin”. Default is “owner”.</td>
        </tr>
        <tr>
            <td>userPassword</td>
            <td>User password</td>
        </tr>
        <tr>
            <td>sendInvite</td>
            <td>Whether to send invitation to user or not. Valid values are “true”/”false”. Default is “true”.</td>
        </tr>
        </tbody>
    </table>
</div>

#### Response

<div class="paramsTableWrap">
    <table class="paramsTable">
    <caption>Error Codes</caption>
        <thead>
        <tr>
            <th>HTTP Status</th>
            <th>BirdEye error code</th>
            <th>Description</th>
        </tr>
        </thead>
        <tbody>
        <tr>
            <td>401 Unauthorized</td>
            <td>1161</td>
            <td>Invalid API key</td>
        </tr>
        <tr>
            <td>401 Unauthorized</td>
            <td>1167</td>
            <td>API key is missing</td>
        </tr>
        <tr>
            <td>401 Unauthorized</td>
            <td>1033</td>
            <td>You are not authorized to perform this action</td>
        </tr>
        <tr>
            <td>409 Conflict</td>
            <td>1160</td>
            <td>User is already associated with business.</td>
        </tr>
        <tr>
            <td>404 Not Found</td>
            <td>1175</td>
            <td>No business found with the given id</td>
        </tr>
        <tr>
            <td>400 Bad Request</td>
            <td>1052</td>
            <td>User email id cannot be blank</td>
        </tr>
        <tr>
            <td>400 Bad Request</td>
            <td>1053</td>
            <td>User email id is invalid</td>
        </tr>
        <tr>
            <td>400 Bad Request</td>
            <td>1054</td>
            <td>User email id cannot be more than 40 characters</td>
        </tr>
        <tr>
            <td>400 Bad Request</td>
            <td>1014</td>
            <td>User role cannot be blank</td>
        </tr>
        <tr>
            <td>400 Bad Request</td>
            <td>1013</td>
            <td>Unknown user role</td>
        </tr>
        <tr>
            <td>400 Bad Request</td>
            <td>1057</td>
            <td>First name cannot be more than 50 characters</td>
        </tr>
        <tr>
            <td>400 Bad Request</td>
            <td>1059</td>
            <td>Last name cannot be more than 50 characters</td>
        </tr>
        </tbody>
    </table>
</div>

+ Request (application/json)
    
    + Body
    
            {
              "firstName": "Rhonda",
              "lastName": "Spears",
              "userEmailId": "rhonda@reviewmanagement.com",
              "phone": "408-xxx-xxxx",
              "userRole": "owner",
              "userPassword": "xxxxxxx",
              "sendInvite": "false"
            }

+ Response 200 (application/json)

+ Response 401

    [1161][]

+ Response 401

    [1167][]
    
+ Response 401

    [1033][]
    
+ Response 409

    [1160][]
    
+ Response 404

    [1175][]
    
+ Response 400

    [1052][]
    
+ Response 400

    [1053][]
    
+ Response 400

    [1054][]
    
+ Response 400

    [1014][]
    
+ Response 400

    [1013][]

+ Response 400

    [1057][]
    
+ Response 400

    [1059][]
    
## Remove [/user/remove{?bid,api_key,email}]

+ Parameters

    + bid (string, required) ... Business id from which user access has to be revoked
    + api_key (string, required) ... Partner specific API key provided by BirdEye for data exchange.
    + email (string, required) ... Email id of the user whose access has to be revoked


### Delete a user [DELETE]


Users access from a business can be revoked using:

<center><b>Example curl request</b></center>

    curl -H "content-type: application/json" -H "accept:application/json" -X DELETE "http://api.birdeye.com:8080/resources/v1/user/remove?bid=755009344&api_key=92bcd6e0-c102-43fd-8a67-1a7be5258451&email=rhonda@reviewmanagement.com" –v

#### Response

<div class="paramsTableWrap">
    <table class="paramsTable">
        <caption>Error Codes</caption>
        <thead>
        <tr>
            <th>HTTP Status</th>
            <th>BirdEye error code</th>
            <th>Description</th>
        </tr>
        </thead>
        <tbody>
        <tr>
            <td>401 Unauthorized</td>
            <td>1161</td>
            <td>Invalid API key</td>
        </tr>
        <tr>
            <td>401 Unauthorized</td>
            <td>1167</td>
            <td>API key is missing</td>
        </tr>
        <tr>
            <td>404 Not Found</td>
            <td>1188</td>
            <td>User is not associated with the business.</td>
        </tr>
        <tr>
            <td>404 Not Found</td>
            <td>1189</td>
            <td>User with given email id not found.</td>
        </tr>
        <tr>
            <td>404 Not Found</td>
            <td>1175</td>
            <td>No business found with the given id</td>
        </tr>
        </tbody>
    </table>
</div>

+ Request (application/json)

+ Response 200 (application/json)

+ Response 400

    [1059][]
    
+ Response 401 

    [1161][]
    
+ Response 401 

    [1167][]
    
+ Response 404 

    [1188][]
    
+ Response 404 

    [1189][]
    
+ Response 404

    [1175][]

## Password [/user/forgotpassword{?api_key,email}]

+ Parameters

    + api_key (string, required) ... Partner specific API key provided by BirdEye for data exchange.
    + email (string, required) ... Email id of the user whose access has to be revoked


### Forgot Password [POST]

Forgot password email can be sent using:

<center><b>Example curl request</b></center>

    curl -H "content-type: application/json" -H "accept:application/json" -X POST "http://api.birdeye.com:8080/resources/v1/user/forgotpassword?api_key=92bcd6e0-c102-43fd-8a67-1a7be5258451&email=rhonda@reviewmanagement.com" –v

### Response

<div class="paramsTableWrap">
    <table class="paramsTable">
        <caption>Error Codes</caption>
        <thead>
        <tr>
            <th>HTTP Status</th>
            <th>BirdEye error code</th>
            <th>Description</th>
        </tr>
        </thead>
        <tbody>
        <tr>
            <td>401 Unauthorized</td>
            <td>1161</td>
            <td>Invalid API key</td>
        </tr>
        <tr>
            <td>401 Unauthorized</td>
            <td>1167</td>
            <td>API key is missing</td>
        </tr>
        <tr>
            <td>401 Unauthorized</td>
            <td>1177</td>
            <td>User is not authorized to perform any action on any business</td>
        </tr>
        <tr>
            <td>404 Not Found</td>
            <td>1189</td>
            <td>User with given email id not found.</td>
        </tr>
        <tr>
            <td>400 Bad Request</td>
            <td>1052</td>
            <td>User email id cannot be blank</td>
        </tr>
        </tbody>
    </table>
</div>

+ Request (application/json)

+ Response 200 (application/json)

+ Response 400 

    [1052][]
    
+ Response 401

    [1161][]
    
+ Response 401

    [1167][]
    
+ Response 401

    [1177][]
    
+ Response 404

    [1189][]
    
# Group Reviews

## Review [/review/businessid/{business_id}{?sindex,count,api_key,fdate,tdate,updateFromdate,updateTodate}]

+ Parameters 

    + business_id (string, required) ... the business ID
    + sindex (integer, required) ... the starting index of the reviews
    + count (integer, required) ... the number of reviews to query
    + api_key (string, required) ... the API key
    + fdate (string, optional) ... the review from date
    + tdate (string, optional) ... the review to date
    + updateFromdate (string, optional) ... the review update from date
    + updateTodate (string, optional) ... the review update to date

### Get Reviews [GET]

Business review(s) from BirdEye platform can be fetched using:

<center><b>Example curl request</b></center>

    curl -H "content-type: application/json" -H "accept:application/json" -X GET "http://api.birdeye.com:8080/resources/v1/review/businessid/755009344_1?sindex=0&count=25&api_key=92bcd6e0-c102-43fd-8a67-1a7be5258451&fdate=1/1/2014&tdate=6/30/2014&updateFromdate=1/1/2014&updateTodate=6/30/2014" -v

#### Response

<center><b>Example Response</b></center> 

    [
        {
            "reviewId": "73748574902",
            "rating": 5,
            "comments": "I am a long time customer and love Dieici. I am there at least once a week. I have never been disappointed with any service. I love all the girls. The customer service is beyond a 10. I also love the new addition Wish to the salon! Wish is a woman's clothing boutique. What could be better...beauty and fashion all in one spot!!! Dieci keeps getting better and better!",
            "title": null,
            "reviewer": {
              "firstName": "Jennifer",
              "lastName": "Bennett",
              "nickName": null,
              "thumbnailUrl": "http://d2xt3xymj142xp.cloudfront.net/reviewer/9a070cf98f014f5d9b06987dcc9c48fe.jpeg",
              "emailId": "jbennett@gmail.com",
              "facebookId": "638309687",
              "city": "Cedar Knolls",
              "state": " NJ"
            },
            "reviewURL": "http://www.citysearch.com/biz/dieci-lifestyle-spa-livingston",
            "sourceType": "citysearch",
            "reviewDate": "Jan 20, 2014",
            "response": "Thanks",
            "responseDate": "Feb 18, 2014",
            "featured": 0
        }
    ]

<div class="paramsTableWrap">
    <table class="paramsTable">
        <caption>Response Body</caption>
        <thead>
        <tr>
            <th>Name</th>
            <th>Description</th>
        </tr>
        </thead>
        <tbody>
        <tr>
            <td>rating</td>
            <td>Overall rating for the review</td>
        </tr>
        <tr>
            <td>comments</td>
            <td>Review comments</td>
        </tr>
        <tr>
            <td>title</td>
            <td>Review title</td>
        </tr>
        <tr>
            <td>reviewer</td>
            <td>Reviewer information</td>
        </tr>
        <tr>
            <td>reviewURL</td>
            <td>Review URL if it is an aggregated review</td>
        </tr>
        <tr>
            <td>sourceType</td>
            <td>Source of the review if it is an aggregated review</td>
        </tr>
        <tr>
            <td>reviewDate</td>
            <td>Review date</td>
        </tr>
        <tr>
            <td>response</td>
            <td>Response to the review submitted by business</td>
        </tr>
        <tr>
            <td>responseDate</td>
            <td>Response date</td>
        </tr>
        <tr>
            <td>featured (x) </td>
            <td> x = 0 if review not featured, x > 0 stands for review order if featured review.</td>
        </tr>
        </tbody>
    </table>
</div>

<div class="paramsTableWrap">
    <table class="paramsTable">
        <caption>Error Codes</caption>
        <thead>
        <tr>
            <th>HTTP Status</th>
            <th>BirdEye error code</th>
            <th>Description</th>
        </tr>
        </thead>
        <tbody>
        <tr>
            <td>401 Unauthorized</td>
            <td>1161</td>
            <td>Invalid API key</td>
        </tr>
        <tr>
            <td>404 Not Found</td>
            <td>1011</td>
            <td>Business id is invalid</td>
        </tr>
        <tr>
            <td>400 Bad Request</td>
            <td>1163</td>
            <td>Invalid start index value</td>
        </tr>
        <tr>
            <td>400 Bad Request</td>
            <td>1164</td>
            <td>Invalid result count value</td>
        </tr>
        <tr>
            <td>401 Unauthorized</td>
            <td>1167</td>
            <td>API key is missing</td>
        </tr>
        <tr>
            <td>400 Bad Request</td>
            <td>1186</td>
            <td>Invalid from date. Allowed format is "MM/dd/yyyy"</td>
        </tr>
        <tr>
            <td>400 Bad Request</td>
            <td>1187</td>
            <td>Invalid to date. Allowed format is "MM/dd/yyyy"</td>
        </tr>
        <tr>
            <td>400 Bad Request</td>
            <td>1227</td>
            <td>Invalid updated from date. Allowed format is "MM/dd/yyyy"</td>
        </tr>
        <tr>
            <td>400 Bad Request</td>
            <td>1228</td>
            <td>Invalid updated to date. Allowed format is "MM/dd/yyyy"</td>
        </tr>
        </tbody>
    </table>
</div>

+ Request (application/json)

+ Response 200 

    + Body
    
            [
                {
                    "reviewId": "73748574902",
                    "rating": 5,
                    "comments": "I am a long time customer and love Dieici. I am there at least once a week. I have never been disappointed with any service. I love all the girls. The customer service is beyond a 10. I also love the new addition Wish to the salon! Wish is a woman's clothing boutique. What could be better...beauty and fashion all in one spot!!! Dieci keeps getting better and better!",
                    "title": null,
                    "reviewer": {
                      "firstName": "Jennifer",
                      "lastName": "Bennett",
                      "nickName": null,
                      "thumbnailUrl": "http://d2xt3xymj142xp.cloudfront.net/reviewer/9a070cf98f014f5d9b06987dcc9c48fe.jpeg",
                      "emailId": "jbennett@gmail.com",
                      "facebookId": "638309687",
                      "city": "Cedar Knolls",
                      "state": " NJ"
                    },
                    "reviewURL": "http://www.citysearch.com/biz/dieci-lifestyle-spa-livingston",
                    "sourceType": "citysearch",
                    "reviewDate": "Jan 20, 2014",
                    "response": "Thanks",
                    "responseDate": "Feb 18, 2014",
                    "featured": 0
                }
            ]

+ Response 400 

    [1163][]
    
+ Response 400

    [1164][]
    
+ Response 401 

    [1167][]
    
+ Response 401
    
    [1161][]

+ Response 404

    [1011][]

## Review [/review/businessId/{businessId}{?sindex,count,api_key}]

+ Parameters 

    + business_id (string, required) ... the business ID
    + sindex (integer, required) ... the starting index of the reviews
    + count (integer, required) ... the number of reviews to query
    + api_key (string, required) ... the API key
    
### Get Reviews [POST]

Business review(s) from BirdEye platform can be fetched using following filter in request payload:

#### Request

<center><b>Example curl request</b></center>

    curl -H "content-type: application/json" -H "accept:application/json" -X POST -d {  \"fromDate\":\"04/01/2013\", \"toDate\":\"05/3/2015\", \"updateFromDate\":\"04/01/2013\", \"updateToDate\":\"05/3/2015\", \"sources\":[\"google\",\"yelp\"], \"ratings\":[1,2,3,4,5,0], \"keywords\":[\"water\"] } 
    "http://api.birdeye.com:8080/resources/v1/review/businessId/755009344_1?sindex=0&count=25&api_key=92bcd6e0-c102-43fd-8a67-1a7be5258451" -v

<center><b>Example Payload</b></center>

    { 
      "fromDate":"04/01/2013",
      "toDate":"05/3/2015",
      "updateFromDate":"04/01/2013",
      "updateToDate":"05/3/2015",
      "sources":["google","yelp"],
      "ratings":[1,2,3,4,5,0],
      "keywords":["water"]
    }

<div class="paramsTableWrap">
    <table class="paramsTable">
        <caption>Request Payload</caption>
        <thead>
        <tr>
            <th>fromDate</th>
            <th>Review date (start) e.g. "04/01/2013"</th>
        </tr>
        </thead>
        <tbody>
        <tr>
            <td>toDate</td>
            <td>Review date (end) e.g. "04/01/2013"</td>
        </tr>
        <tr>
            <td>updateFromDate</td>
            <td>Review response date (start) e.g. "04/01/2013"</td>
        </tr>
        <tr>
            <td>updateToDate</td>
            <td>Review response date (end) e.g. "04/01/2013" </td>
        </tr>
        <tr>
            <td>sources</td>
            <td>Aggregation source name e.g. "google","citysearch" etc </td>
        </tr>
        <tr>
            <td>ratings</td>
            <td>Review rating e.g. "1","2"</td>
        </tr>
        <tr>
            <td>keywords</td>
            <td>Keywords in review e.g. "water", "service" etc </td>
        </tr>
        </tbody>
    </table>
</div>

#### Response

<center><b>Example Response</b></center> 

    [
    {
        "reviewId": "3947127516862",
        "rating": 4,
        "comments": "Our water polo team stayed there for 4 nights while in for a tournament. It fit our needs perfectly. The rooms were squeaky clean and comfortable. The housekeeping staff was super efficient and k...",
        "title": null,
        "reviewer": {
            "firstName": null,
            "lastName": null,
            "nickName": "Jen C.",
            "thumbnailUrl": "http://d3cnqzq0ivprch.cloudfront.net/demo/css/images/default-profile.png",
            "emailId": null,
            "facebookId": null,
            "city": "Ann Arbor",
            "state": "MI"
        },
        "reviewUrl": "http://www.yelp.com/not_recommended_reviews/Knzq0i-RsFqWRaNKNWOQbw",
        "sourceType": "citysearch",
        "reviewDate": "Aug 01, 2014",
        "response": null,
        "responseDate": null,
        "featured": 1
    },
    {
        "reviewId": "3947077656849",
        "rating": 4,
        "comments": "Was scared when I saw that is was more if a motel the hotel, but for one night we would give it a try. The rooms were clean and the desk help was also good. It was a little noise but I fell aslee...",
        "title": null,
        "reviewer": {
            "firstName": null,
            "lastName": null,
            "nickName": "Stella S.",
            "thumbnailUrl": "http://d2xt3xymj142xp.cloudfront.net/reviewer/4b7339a2c966485ab58ceaf7ae49e91e.jpeg",
            "emailId": null,
            "facebookId": null,
            "city": "Diamond Bar",
            "state": "CA"
        },
        "reviewUrl": "http://www.yelp.com/biz/holiday-inn-express-san-jose-central-city-san-jose?hrid=mJpfRj7QaZzxaaLFRfR48w&nb=1",
        "sourceType": "citysearch",
        "reviewDate": "Jul 31, 2014",
        "response": null,
        "responseDate": null,
        "featured": 0
    }
    ]

<div class="paramsTableWrap">
    <table class="paramsTable">
        <caption>Error Codes</caption>
        <thead>
        <tr>
            <th>HTTP Status</th>
            <th>BirdEye error code</th>
            <th>Description</th>
        </tr>
        </thead>
        <tbody>
        <tr>
            <td>401 Unauthorized</td>
            <td>1161</td>
            <td>Invalid API key</td>
        </tr>
        <tr>
            <td>404 Not Found</td>
            <td>1011</td>
            <td>Business id is invalid</td>
        </tr>
        <tr>
            <td>400 Bad Request</td>
            <td>1163</td>
            <td>Invalid start index value</td>
        </tr>
        <tr>
            <td>400 Bad Request</td>
            <td>1164</td>
            <td>Invalid result count value</td>
        </tr>
        <tr>
            <td>401 Unauthorized</td>
            <td>1167</td>
            <td>API key is missing</td>
        </tr>
        <tr>
            <td>400 Bad Request</td>
            <td>1186</td>
            <td>Invalid from date. Allowed format is "MM/dd/yyyy"</td>
        </tr>
        <tr>
            <td>400 Bad Request</td>
            <td>1187</td>
            <td>Invalid to date. Allowed format is "MM/dd/yyyy"</td>
        </tr>
        <tr>
            <td>400 Bad Request</td>
            <td>1227</td>
            <td>Invalid updated from date. Allowed format is "MM/dd/yyyy"</td>
        </tr>
        <tr>
            <td>400 Bad Request</td>
            <td>1228</td>
            <td>Invalid updated to date. Allowed format is "MM/dd/yyyy"</td>
        </tr>
        <tr>
            <td>400 Bad Request</td>
            <td>1244</td>
            <td>Maximum 5 keywords can be selected for filter.</td>
        </tr>
        </tbody>
    </table>
</div>

+ Request (application/json)

+ Response 200 

    + Body
    
            [
                {
                    "reviewId": "73748574902",
                    "rating": 5,
                    "comments": "I am a long time customer and love Dieici. I am there at least once a week. I have never been disappointed with any service. I love all the girls. The customer service is beyond a 10. I also love the new addition Wish to the salon! Wish is a woman's clothing boutique. What could be better...beauty and fashion all in one spot!!! Dieci keeps getting better and better!",
                    "title": null,
                    "reviewer": {
                      "firstName": "Jennifer",
                      "lastName": "Bennett",
                      "nickName": null,
                      "thumbnailUrl": "http://d2xt3xymj142xp.cloudfront.net/reviewer/9a070cf98f014f5d9b06987dcc9c48fe.jpeg",
                      "emailId": "jbennett@gmail.com",
                      "facebookId": "638309687",
                      "city": "Cedar Knolls",
                      "state": " NJ"
                    },
                    "reviewURL": "http://www.citysearch.com/biz/dieci-lifestyle-spa-livingston",
                    "sourceType": "citysearch",
                    "reviewDate": "Jan 20, 2014",
                    "response": "Thanks",
                    "responseDate": "Feb 18, 2014",
                    "featured": 0
                }
            ]

+ Response 400 

    [1163][]
    
+ Response 400

    [1164][]
    
+ Response 401 

    [1167][]
    
+ Response 401
    
    [1161][]

+ Response 404

    [1011][]

+ Response 400

    [1244][]

    
## Submit Review [/review/business/{business_id}{?api_key}]

+ Parameters

    + business_id (string, required) ... the Business ID
    + api_key (string, required) ... the API key

### Post a new review [POST]
New review on BirdEye platform can be created using:

<center><b>Example curl request</b></center>

    curl -H "content-type: application/json" -H "accept:application/json" -X POST-d "{\"overallRating\" : \"5\", \"comments\" : \"Awesome experience\", \"reviewDate\" : \"2014-04-04T00:00:00\", \"response\" : \"Thanks for the review\", \"responseDate\" : \"2014-04-06T00:00:00\", \"source\": \"website\",\"aggregationSource\": \"citysearch\", \"reviewer\" : {\"nickName\" : \"Sachin G\",\"thumbnailUrl\" : \"http://birdeye.com/reviewer/default.jpd\", \"emailId\":\"saching@gmail.com\", \"location\" : {\"city\" : \"Atlanta\", \"state\" : \"GA\"}}}" "http://api.birdeye.com:8080/resources/v1/review/business/755009344_1?api_key=92bcd6e0-c102-43fd-8a67-1a7be5258451" -v

#### Request 

<center><b>Example Payload</b></center>

    {
      "overallRating": "5",
      "comments": "Awesome experience",
      "reviewDate": "2014-04-04T00:00:00",
      "response": "Thanks for the review",
      "responseDate": "2014-04-06T00:00:00",
      "source": "website",
      "aggregationSource": "citysearch",
      "reviewer": {
        "nickName": "Sachin G",
        "thumbnailUrl": "http://d2xt3xymj142xp.cloudfront.net/reviewer/9a070cf98f014f5d9b06987dcc9c48fe.jpeg",
        "emailId": "saching@gmail.com",
        "location": {
          "city": "Atlanta",
          "state": "GA"
        }
      }
    }

<div class="paramsTableWrap">
    <table class="paramsTable">
        <caption>Request Payload</caption>
        <thead>
        <tr>
            <th>Name</th>
            <th>Description</th>
        </tr>
        </thead>
        <tbody>
        <tr>
            <td>overallRating</td>
            <td>Review rating</td>
        </tr>
        <tr>
            <td>comments</td>
            <td>Review comment</td>
        </tr>
        <tr>
            <td>reviewDate (optional)</td>
            <td>Review date. Default is current date. e.g. “2014-03-16T00:00:00”</td>
        </tr>
        <tr>
            <td>response (optional)</td>
            <td>Response for the review submitted by business</td>
        </tr>
        <tr>
            <td>responseDate (optional)</td>
            <td>Response date. Default is current date. e.g. “2014-03-16T00:00:00”</td>
        </tr>
        <tr>
            <td>source (optional)</td>
            <td>Source from where review was submitted. Allowed values are “website”,”tablet”. Default value is
                “website”.
            </td>
        </tr>
        <tr>
            <td>aggregationSource (optional)</td>
            <td>AggregationSource where review is originally posted. e.g. "citysearch" or "google" 
            </td>
        </tr>
        <tr>
            <td>reviewer (optional)</td>
            <td>Reviewer info. If not specified, the review will be submitted as “Anonymous”.</td>
        </tr>
        <tr>
            <td>reviewer.nickName</td>
            <td>Reviewer name.</td>
        </tr>
        <tr>
            <td>reviewer.emailId</td>
            <td>Reviewer email id.</td>
        </tr>
        <tr>
            <td>reviewer.location.city(optional)</td>
            <td>Reviewer city.</td>
        </tr>
        <tr>
            <td>reviewer.location.state(optional)</td>
            <td>Reviewer state.</td>
        </tr>
        <tr>
            <td>reviewer.thumbnailUrl (optional)</td>
            <td>Thumbnail URL for reviewer image. Default is
                “http://birdeye.com/common/css/images/default-profile.png”
            </td>
        </tr>
        </tbody>
    </table>
</div>

#### Response

<div class="paramsTableWrap">
    <table class="paramsTable">
        <caption>Error Codes</caption>
        <thead>
        <tr>
            <th>HTTP Status</th>
            <th>BirdEye error code</th>
            <th>Description</th>
        </tr>
        </thead>
        <tbody>
        <tr>
            <td>401 Unauthorized</td>
            <td>1161</td>
            <td>Invalid API key</td>
        </tr>
        <tr>
            <td>404 Not Found</td>
            <td>1011</td>
            <td>Business id is invalid</td>
        </tr>
        <tr>
            <td>400 Bad Request</td>
            <td>1082</td>
            <td>Review rating is missing</td>
        </tr>
        <tr>
            <td>400 Bad Request</td>
            <td>1081</td>
            <td>Review comment is too long</td>
        </tr>
        <tr>
            <td>401 Unauthorized</td>
            <td>1167</td>
            <td>API key is missing</td>
        </tr>
        <tr>
            <td>400 Bad Request</td>
            <td>1242</td>
            <td>Invalid rating value. Allowed value between 0-5.</td>
        </tr>
        <tr>
            <td>400 Bad Request</td>
            <td>1243</td>
            <td>Invalid rating value. Allowed value between 1-5.</td>
        </tr>
        </tbody>
    </table>
</div>

+ Request (application/json)

+ Response 200

+ Response 400

    [1081][]
    
+ Response 400
    
    [1082][]

+ Response 401 

    [1161][]
    
+ Response 401

    [1167][]
    
+ Response 404

    [1011][]

+ Response 400

    [1242][]

+ Response 400

    [1243][]
    
    
## Featured Review [/review/featured?{?api_key,businessId}]

+ Parameters

    + businessId (string, required) ... the Business ID
    + api_key (string, required) ... the API key

### Update featured review and its order [POST]
Featured review and its order can be updated using:

<center><b>Example curl request</b></center>

    curl -H "content-type: application/json" -H "accept:application/json" -X POST -d "{"reviewOrders":[{"reviewId":2762525,"order":0}]}" "http://api.birdeye.com:8080/resources/v1/review/featured?api_key=92bcd6e0-c102-43fd-8a67-1a7be5258451&businessId=755009344" -v

#### Request 

<center><b>Example Payload</b></center>

    {
        "reviewOrders":[
            {
                "reviewId":3970754409227,
                "order":0
            }
        ]
    }

<div class="paramsTableWrap">
    <table class="paramsTable">
        <caption>Request Payload</caption>
        <thead>
        <tr>
            <th>Name</th>
            <th>Description</th>
        </tr>
        </thead>
        <tbody>
        <tr>
            <td>reviewOrders</td>
            <td>An array</td>
        </tr>
        <tr>
            <td>reviewId</td>
            <td>Review Id</td>
        </tr>
        <tr>
            <td>order</td>
            <td>0 to mark review un-featured, optional otherwise</td>
        </tr>
        </tbody>
    </table>
</div>

#### Response

<div class="paramsTableWrap">
    <table class="paramsTable">
        <caption>Error Codes</caption>
        <thead>
        <tr>
            <th>HTTP Status</th>
            <th>BirdEye error code</th>
            <th>Description</th>
        </tr>
        </thead>
        <tbody>
        <tr>
            <td>404 Not Found</td>
            <td>1011</td>
            <td>Business id is invalid</td>
        </tr>
        <tr>
            <td>401 Unauthorized</td>
            <td>1161</td>
            <td>Invalid API key</td>
        </tr>
        <tr>
            <td>401 Unauthorized</td>
            <td>1167</td>
            <td>API key is missing</td>
        </tr>
        <tr>
            <td>400 Bad Request</td>
            <td>1251</td>
            <td>No review to mark featured/un-featured.</td>
        </tr>
        <tr>
            <td>400 Bad Request</td>
            <td>1042</td>
            <td>Invalid review id</td>
        </tr>
        <tr>
            <td>400 Bad Request</td>
            <td>1252</td>
            <td>Review does not belong to the business.</td>
        </tr>
        <tr>
            <td>400 Bad Request</td>
            <td>1248</td>
            <td>Allowed limit for featured reviews exceeded.</td>
        </tr>
        </tbody>
    </table>
</div>

+ Request (application/json)

+ Response 200

+ Response 404

    [1011][]

+ Response 401 

    [1161][]
    
+ Response 401

    [1167][]

+ Response 400

    [1251][]

+ Response 400

    [1252][]
    
+ Response 400

    [1248][]

+ Response 400

    [1042][]


# Group Customer

APIs related to customers

## Check in [/customer/checkin{?bid,api_key}]

Customer checkin can be done using:

+ Parameters

    + bid (string, required) ... the Business ID
    + api_key (string, required) ... the API key

### CSave Checkin [POST]

<center><b>Example curl request</b></center>

    curl -H "content-type: application/json" -H "accept:application/json" -X POST -d "{\"name\" : \"Steve Smith \", \"emailId\" : \"steves@xxxx.com\", \"phone\" : \"408-xxx-xxxx\",\"smsEnabled\" : 1}" "http://api.birdeye.com:8080/resources/v1/customer/checkin?bid=755009344&api_key=92bcd6e0-c102-43fd-8a67-1a7be5258451" –v

> __Notes__

> - _If business has not enabled for sms, then email will be required field._
> - _If business has enabled for sms, then either email or phone will be required._

#### Request

<center><b>Example Payload</b></center>

    {
      "name": "Steve Smith ",
      "emailId": "steves@xxxx.com",
      "phone": "408-xxx-xxxx",
      "smsEnabled": 1
    }

<div class="paramsTableWrap">
    <table class="paramsTable">
        <caption>Request Payload</caption>
        <thead>
        <tr>
            <th>Name</th>
            <th>Description</th>
            <th>Details</th>
        </tr>
        </thead>
        <tbody>
        <tr>
            <td>name</td>
            <td>Name of the customer</td>
            <td>string, optional</td>
        </tr>
        <tr>
            <td>emailId</td>
            <td>Email ID of the customer (optional if business has enabled SMS)</td>
            <td>string, optional</td>
        </tr>
        <tr>
            <td>phone</td>
            <td>Mobile number of the customer (optional)</td>
            <td>string, optional</td>
        </tr>
        <tr>
            <td>smsEnabled</td>
            <td>Whether customer has opted to receive SMS request or not. Valid values are 0(false), 1(true). Default is 1.</td>
            <td>integer, optional</td>
        </tr>
        </tbody>
    </table>
</div>

#### Response
<div class="paramsTableWrap">
    <table class="paramsTable">
        <caption>Response Body</caption>
        <thead>
            <th>Field</th>
            <th>Description</th>
        </thead>
        <tbody>
            <td>customerId</td>
            <td>Customer ID</td>
        </tbody>
    </table>
</div>

<div class="paramsTableWrap">
    <table class="paramsTable">
        <caption>Error Codes</caption>
        <thead>
        <tr>
            <th>HTTP Status</th>
            <th>BirdEye error code</th>
            <th>Description</th>
        </tr>
        </thead>
        <tbody>
        <tr>
            <td>401 Unauthorized</td>
            <td>1161</td>
            <td>Invalid API key</td>
        </tr>
        <tr>
            <td>401 Unauthorized</td>
            <td>1167</td>
            <td>API key is missing</td>
        </tr>
        <tr>
            <td>401 Unauthorized</td>
            <td>1033</td>
            <td>You are not authorized to perform this action</td>
        </tr>
        <tr>
            <td>404 Not Found</td>
            <td>1175</td>
            <td>No business found with the given id</td>
        </tr>
        <tr>
            <td>400 Bad Request</td>
            <td>1142</td>
            <td>Customer name cannot be blank</td>
        </tr>
        <tr>
            <td>400 Bad Request</td>
            <td>1086</td>
            <td>Customer email id cannot be blank.</td>
        </tr>
        <tr>
            <td>400 Bad Request</td>
            <td>1087</td>
            <td>Customer email id is invalid.</td>
        </tr>
        <tr>
            <td>400 Bad Request</td>
            <td>1088</td>
            <td>Customer email id cannot be more than 40 characters.</td>
        </tr>
        <tr>
            <td>400 Bad Request</td>
            <td>1055</td>
            <td>Not a valid US phone number.</td>
        </tr>
        <tr>
            <td>400 Bad Request</td>
            <td>1170</td>
            <td>SMS Alert flag is invalid. Valid values are 0 or 1.</td>
        </tr>
        <tr>
            <td>400 Bad Request</td>
            <td>1246</td>
            <td>Customer email or phone number is required.</td>
        </tr>
        </tbody>
    </table>
</div>

+ Request (application/json)

    + Body
    
            {
              "name": "Steve Smith ",
              "emailId": "steves@xxxx.com",
              "phone": "408-xxx-xxxx",
              "smsEnabled": 1
            }
            
+ Response 200 (application/json)

    + Body 
        
            {
                "customerId":”673356544”
            }

+ Response 400

    [1142][]
    
+ Response 400

    [1086][]
    
+ Response 400

    [1087][]
    

+ Response 400

    [1088][]
    

+ Response 400

    [1055][]
    

+ Response 400

    [1170][]
    
+ Response 401

    [1033][]
        
+ Response 401

    [1161][]
        
+ Response 401

    [1167][]
        
+ Response 401

    [1175][]
    
    
## Customer activity history [/customer/history/{customerId}{?businessId,api_key}]

Customer activity history can be fetch using:

+ Parameters

    + businessId (string, required) ... the Business ID
    + api_key (string, required) ... the API key

### Activity history [GET]

<center><b>Example curl request</b></center>

    curl -H "content-type: application/json" -H "accept:application/json" -X GET "http://api.birdeye.com:8080/resources/v1/customer/history/658753231?businessId=755009344&api_key=92bcd6e0-c102-43fd-8a67-1a7be5258451" –v

#### Response

    [
        {
            "type": "Share review email",
            "activityDate": "Jun 25, 2015 08:44 PM",
            "action": "Sent",
            "activityTimestamp": 1435290249000
        },
        {
            "type": "Review request email",
            "activityDate": "Jun 25, 2015 08:43 PM",
            "action": "Sent",
            "activityTimestamp": 1435290234000
        },
        {
            "type": "Review request email",
            "activityDate": "Jun 25, 2015 08:43 PM",
            "action": "5-star review written on BirdEye",
            "activityTimestamp": 1435290234000
        },
        {
            "type": "Created",
            "activityDate": "Jun 25, 2015 08:43 PM",
            "action": "No Action",
            "activityTimestamp": 1435290234000
        }
    ]

<div class="paramsTableWrap">
    <table class="paramsTable">
        <caption>Error Codes</caption>
        <thead>
        <tr>
            <th>HTTP Status</th>
            <th>BirdEye error code</th>
            <th>Description</th>
        </tr>
        </thead>
        <tbody>
        <tr>
            <td>404 Not Found</td>
            <td>1011</td>
            <td>Business id is invalid</td>
        </tr>
        <tr>
            <td>401 Unauthorized</td>
            <td>1161</td>
            <td>Invalid API key</td>
        </tr>
        <tr>
            <td>401 Unauthorized</td>
            <td>1167</td>
            <td>API key is missing</td>
        </tr>
        <tr>
            <td>400 Bad Request</td>
            <td>1089</td>
            <td>Customer id is invalid.</td>
        </tr>
        <tr>
            <td>400 Bad Request</td>
            <td>1091</td>
            <td>User id not authorized to view this customer.</td>
        </tr>
        </tbody>
    </table>
</div>


+ Response 200 (application/json)

+ Response 404

    [1011][]
    
+ Response 401

    [1161][]
    
+ Response 401

    [1167][]
    

+ Response 400

    [1089][]
    

+ Response 400

    [1091][]
    

        
# Group Aggregation
APIs related to aggregation URL

## Get [/aggregation/business/{businessId}{?api_key}]
List of aggregation source can be fetched using:

+ Parameters

    + businessId (string, required) ... the Business ID
    + api_key (string, required) ... the API key

### Get all aggregation source [GET]

#### Request

<center><b>Example curl request</b></center>

    curl -H "content-type: application/json" -H "accept:application/json" -X GET "http://api.birdeye.com:8080/resources/v1/aggregation/business/755009344&api_key=92bcd6e0-c102-43fd-8a67-1a7be5258451" –v

#### Response

<center><b>Example Response</b></center>

    [
        {
            "id": "234970154",
            "sourceAlias": "our_website",
            "sourceUrl": "http://birdeye.com/trattoria-da-vittorio-943999808/recommendus",
            "sourceName": "Our Website",
            "aggregationStatus": 4
        },
        {
            "id": "234950761",
            "sourceAlias": "citysearch",
            "sourceUrl": "http://www.citysearch.com/biz/trattoria-da-vittorio-san-francisco",
            "sourceName": "Citysearch",
            "aggregationStatus": 4
        },
        {
            "id": "235020762",
            "sourceAlias": "google",
            "sourceUrl": "https://plus.google.com/112610500708977805079/about?gl=US&hl=en-US",
            "sourceName": "Google",
            "aggregationStatus": 4
        }
    ]

<div class="paramsTableWrap">
    <table class="paramsTable">
        <caption>Error Codes</caption>
        <thead>
        <tr>
            <th>HTTP Status</th>
            <th>BirdEye error code</th>
            <th>Description</th>
        </tr>
        </thead>
        <tbody>
        <tr>
            <td>401 Unauthorized</td>
            <td>1161</td>
            <td>Invalid API key</td>
        </tr>
        <tr>
            <td>401 Unauthorized</td>
            <td>1167</td>
            <td>API key is missing</td>
        </tr>
        <tr>
            <td>401 Unauthorized</td>
            <td>1033</td>
            <td>You are not authorized to perform this action</td>
        </tr>
        <tr>
            <td>404 Not Found</td>
            <td>1175</td>
            <td>No business found with the given id</td>
        </tr>
        </tbody>
    </table>
</div>

+ Request (application/json)

+ Response 200 (application/json)

     +Body
         {
             [
                {
                    "id": "234970154",
                    "sourceAlias": "our_website",
                    "sourceUrl": "http://birdeye.com/trattoria-da-vittorio-943999808/recommendus",
                    "sourceName": "Our Website"
                },
                {
                    "id": "234950761",
                    "sourceAlias": "citysearch",
                    "sourceUrl": "http://www.citysearch.com/biz/trattoria-da-vittorio-san-francisco",
                    "sourceName": "Citysearch"
                },
                {
                    "id": "235020762",
                    "sourceAlias": "google",
                    "sourceUrl": "https://plus.google.com/112610500708977805079/about?gl=US&hl=en-US",
                    "sourceName": "Google"
                }
            ]
         }
         
+ Response 401 (application/json)

    [1161][]
    
+ Response 401 (application/json)

    [1167][]
    
+ Response 401 (application/json)

    [1033][]
    
+ Response 404 (application/json)

    [1175][]
    
## Add [/aggregation/business/{businessId}{?api_key}]
Add new aggregation URL using:

### Add aggregation URL [POST]

+ Parameters

    + businessId (string, required) ... the Business ID
    + api_key (string, required) ... the API key
    + sourceAlias (String, required) ... the Aggregation Source Name
    + url (string, required) ... the aggregation URL
    
#### Request
<center><b>Example curl request</b></center>

    curl -H "content-type: application/json" -H "accept:application/json" -X POST -d "{\"sourceAlias\" : \"citysearch \", \"url\" : \"http://www.citysearch.com/biz/maria-da-vittorio-san-francisco\"}" "http://api.birdeye.com:8080/resources/v1/aggregation/business/755009344?api_key=92bcd6e0-c102-43fd-8a67-1a7be5258451" –v

#### Response
<center><b>Example Response</b></center>

    {
        "id": "237030543",
        "sourceAlias": "citysearch",
        "sourceName": "Citysearch",
        "sourceUrl": "http://www.citysearch.com/biz/maria-da-vittorio-san-francisco"
    }

<div class="paramsTableWrap">
    <table class="paramsTable">
        <caption>Error Codes</caption>
        <thead>
        <tr>
            <th>HTTP Status</th>
            <th>BirdEye error code</th>
            <th>Description</th>
        </tr>
        </thead>
        <tbody>
        <tr>
            <td>404 Not Found</td>
            <td>1011</td>
            <td>Business id is invalid</td>
        </tr>
        <tr>
            <td>401 Unauthorized</td>
            <td>1167</td>
            <td>API key is missing</td>
        </tr>
        <tr>
            <td>401 Unauthorized</td>
            <td>1161</td>
            <td>Invalid API key</td>
        </tr>
        <tr>
            <td>400 Bad Request</td>
            <td>1030</td>
            <td>URL cannot be blank</td>
        </tr>
        <tr>
            <td>400 Bad Request</td>
            <td>1067</td>
            <td>URL is invalid</td>
        </tr>
        <tr>
            <td>400 Bad Request</td>
            <td>1031</td>
            <td>Source id cannot be blank</td>
        </tr>
        <tr>
            <td>400 Bad Request</td>
            <td>1032</td>
            <td>Invalid source id</td>
        </tr>
        </tbody>
    </table>
</div>

+ Response 404 (application/json)

    [1011][]
    
+ Response 401 (application/json)

    [1167][]
    
+ Response 401 (application/json)

    [1161][]
    
+ Response 400 (application/json)

    [1030][]

+ Response 400 (application/json)

    [1031][]
    
+ Response 400 (application/json)

    [1032][]
    
+ Response 400 (application/json)

    [1067][]
    
    
    
## Delete [/aggregation/business/{businessID}/aggregation/{aggregationID}{?api_key}]
Delete aggregation URL using:

### Delete aggregation URL [DELETE]

+ Parameters

    + businessId (string, required) ... the Business ID
    + api_key (string, required) ... the API key
    + aggregationId (String, required) ... the Aggregation ID

#### Request
<center><b>Example curl request</b></center>

    curl -H "content-type: application/json" -H "accept:application/json" -X DELETE "http://api.birdeye.com:8080/resources/v1/aggregation/business/755009344/aggregation/457031001?api_key=92bcd6e0-c102-43fd-8a67-1a7be5258451" –v

<div class="paramsTableWrap">
    <table class="paramsTable">
        <caption>Error Codes</caption>
        <thead>
        <tr>
            <th>HTTP Status</th>
            <th>BirdEye error code</th>
            <th>Description</th>
        </tr>
        </thead>
        <tbody>
        <tr>
            <td>404 Not Found</td>
            <td>1011</td>
            <td>Business id is invalid</td>
        </tr>
        <tr>
            <td>401 Unauthorized</td>
            <td>1167</td>
            <td>API key is missing</td>
        </tr>
        <tr>
            <td>401 Unauthorized</td>
            <td>1161</td>
            <td>Invalid API key</td>
        </tr>
        <tr>
            <td>400 Bad Request</td>
            <td>1039</td>
            <td>Invalid business aggregation id</td>
        </tr>
        </tbody>
    </table>
</div>

+ Response 200 (application/json)


+ Response 404 (application/json)

    [1011][]
    
+ Response 401 (application/json)

    [1167][]
    
+ Response 401 (application/json)

    [1161][]
    
+ Response 400 (application/json)

    [1039][]

# Group Category
APIs related to categories.

## All categories [/category/all]

### Get all categories [GET]

#### Request
<center><b>Example curl request</b></center>

    curl -H "content-type: application/json" -H "accept:application/json" -X GET "http://api.birdeye.com:8080/resources/v1/category/all" –v


#### Response

<center><b>Example Response</b></center>

    [
        "Accessories",
        "Accountants",
        "Active Life",
        "Acupuncture",
        "Adult",
        "Adult Education",
        "Adult Entertainment",
        "Advertising",
        "Afghan",
        "African",
        "Airlines",
        "Airport Shuttles",
        "Airports",
        "Allergists",
        "Amateur Sports Teams",
        "American (New)",
        "American (Traditional)",
        "Amusement Parks",
        "Anesthesiologists",
        "Animal Shelters",
        "Antiques",
        "Apartments"
    ]
    
+ Request (application/json)

+ Response 200 (application/json)

    + Body
    
            [
                "Accessories",
                "Accountants",
                "Active Life",
                "Acupuncture",
                "Adult",
                "Adult Education",
                "Adult Entertainment",
                "Advertising",
                "Afghan",
                "African",
                "Airlines",
                "Airport Shuttles",
                "Airports",
                "Allergists",
                "Amateur Sports Teams",
                "American (New)",
                "American (Traditional)",
                "Amusement Parks",
                "Anesthesiologists",
                "Animal Shelters",
                "Antiques",
                "Apartments"
                ]

    [1039][]

# Group Report
APIs related to report

## Dashboard [/reports/smb{?api_key,bid}]
Dashboard data can be retrieved using:

### Get Data [GET]

<center><b>Example curl request</b></center>
    
    curl -H "content-type: application/json" -H "accept:application/json" -X GET "http://api.birdeye.com:8080/resources/v1/reports/smb?api_key=92bcd6e0-c102-43fd-8a67-1a7be5258451&bid=943999808" –v

#### Response

<center><b>Example Response</b></center>

    {
        "allTime": {
            "avgRating": {
                "percentChange": 0,
                "rating": 4.3
            },
            "benchmark": {
                "industryRating": 4.1,
                "industryReviewCount": 75785,
                "percentChange": 4,
                "rating": 4.3
            },
            "custCommn": {},
            "reviewCount": {
                "count": 376,
                "percentChange": 0
            },
            "sentiments": {
                "negative": 45,
                "neutral": 36,
                "positive": 295
            },
            "visitors": {}
        },
        "last30Days": {
            "avgRating": {
                "rating": 0
            },
            "benchmark": {
                "industryRating": 0,
                "industryReviewCount": 0,
                "percentChange": 0,
                "rating": 0
            },
            "custCommn": {
                "reviewRequest": 0,
                "reviewRequestSms": 0,
                "shareReview": 0
            },
            "reviewCount": {
                "count": 0,
                "percentChange": 0
            },
            "sentiments": {
                "negative": 0,
                "neutral": 0,
                "positive": 0
            },
            "visitors": {}
        },
        "negativeReviews": [
            {
                "comments": "One word...inconsistent. We had high hopes for this place but alas it was not to be. While the servers were polite, they lacked the professionalism normally expected at most dining establishments...you know, simple things like the waiter introducing himself by name or dropping by to see how we liked the food or refilling our drinks. The minestrone soup was pretty good but the fried calamari was bland, rubbery, obviously over cooked, and did I mention bland. The linguini pescatora was also inconsistent. The pasta in the dish was excellent but the calamari was once again over cooked and rubbery, I got a couple of clams that were not cleaned resulting in a few mouthfuls of dirt, and the shrimp was once again over cooked. We also ordered the margherita pizza with mushrooms and that was pretty good. Overall, we cannot recommend this place.",
                "rating": 1,
                "response": "",
                "reviewDate": "Jan 30, 2015",
                "reviewId": "2335311245464",
                "reviewUrl": "http://www.citysearch.com/biz/maria-da-vittorio-san-francisco?hrid=60fLFX4lRvHnodkhoWC2lw&nb=1",
                "reviewer": {
                    "city": "Yorba Linda",
                    "nickName": "wendy w.",
                    "state": "CA",
                    "thumbnailUrl": "http://d2xt3xymj142xp.cloudfront.net/reviewer/9a070cf98f014f5d9b06987dcc9c48fe.jpeg"
                },
                "sourceType": "citysearch"
            },
            {
                "comments": "Veal Scaloppini, mushrooms, marsala wine, seasonal vegetables and potatoes $24.\nFlavor was great but disappointed in portion 2 small thin slice, I had better portion in North Beach...my shoe sole was large than this portion. I'm petite size woman; still left hungry....not a hungry man plate. Don't waste your money on this one, men.",
                "rating": 2,
                "response": "",
                "reviewDate": "Jan 26, 2015",
                "reviewId": "2335208845791",
                "reviewUrl": "http://www.citysearch.com/biz/maria-da-vittorio-san-francisco?hrid=FKcQE7naP_Wb4D2ylDsLaQ&nb=1",
                "reviewer": {
                    "city": "San Francisco",
                    "nickName": "Catalina W.",
                    "state": "CA",
                    "thumbnailUrl": "http://d2xt3xymj142xp.cloudfront.net/reviewer/9a070cf98f014f5d9b06987dcc9c48fe.jpeg"
                },
                "sourceType": "citysearch"
            },
            {
                "comments": "I have to say that this restaurant is very nice but very Loud!:( The bread was old:( The prosciutto appetizer was ridiculous! They only used one slice on six slices of bread:( My husband's main course of the Veal Scallopini was a complete shame! Great sauce but come on! 4 very thin slices of veal w/veggies & red potatoes, he was starving when we got home!:( At $24!!! Ridiculously stingy! My lamb shank & mashed potatoes was superb! No veggies though:( $19 We won't be returning, I was not impressed, I'd rather go to North Beach w/ real Italian dining:) they do have good food but they need to step it up a notch for the prices they charge, I hope they read they're review's so they can change things, Good luck",
                "rating": 2,
                "response": "",
                "reviewDate": "Jan 26, 2015",
                "reviewId": "2337522245554",
                "reviewUrl": "http://www.citysearch.com/biz/maria-da-vittorio-san-francisco?hrid=Xn9XOjZYNknHQu5eF9MteQ&nb=1",
                "reviewer": {
                    "city": "San Francisco",
                    "nickName": "Adele R.",
                    "state": "CA"
                },
                "sourceType": "citysearch"
            }
        ],
        "positiveReviews": [
            {
                "comments": "Service is awesome- everyone is from Italy and are so sweet and low the menu/specials from head to toe. Great wine selection that's pretty reasonable. The Bruschetta varieties are unique and yummy. Sometimes main dishes can be hit or miss-not very consistent but it's a new restaurant that I can see establish itself a few great dishes overtime.",
                "rating": 4,
                "response": "",
                "reviewDate": "Jan 23, 2015",
                "reviewId": "2334445645625",
                "reviewUrl": "http://www.citysearch.com/biz/maria-da-vittorio-san-francisco?hrid=YYtOE3hvBjp4jYtLgtgBoQ&nb=1",
                "reviewer": {
                    "city": "San Francisco",
                    "nickName": "Anastasia P.",
                    "state": "CA",
                    "thumbnailUrl": "http://d2xt3xymj142xp.cloudfront.net/reviewer/9a070cf98f014f5d9b06987dcc9c48fe.jpeg"
                },
                "sourceType": "citysearch"
            },
            {
                "comments": "I've been here 3 times in the past year, & it's been good every time.",
                "rating": 4,
                "response": "",
                "reviewDate": "Jan 23, 2015",
                "reviewId": "2333514245697",
                "reviewUrl": "http://www.citysearch.com/biz/maria-da-vittorio-san-francisco?hrid=3kiZtC-tj-FGLO3GPRqNDA&nb=1",
                "reviewer": {
                    "city": "Daly City",
                    "nickName": "Matt L.",
                    "state": "CA"
                },
                "sourceType": "Citysearch"
            },
            {
                "comments": "Owner is awesome! ! Came here tonight with my parents and sister's family. .highly recommended! ! I will definitely come back here again!",
                "rating": 5,
                "response": "",
                "reviewDate": "Jan 21, 2015",
                "reviewId": "2336865297689",
                "reviewUrl": "http://www.citysearch.com/biz/maria-da-vittorio-san-francisco?hrid=U8mRtt5vA93l0n7j2H1J_w&nb=1",
                "reviewer": {
                    "city": "San Francisco",
                    "nickName": "Johnny C.",
                    "state": "CA",
                    "thumbnailUrl": "http://d2xt3xymj142xp.cloudfront.net/reviewer/9a070cf98f014f5d9b06987dcc9c48fe.jpeg"
                },
                "sourceType": "Citysearch"
            }
        ],
        "syndication": {
            "presenceCount": 0,
            "reviewDistribution": [
                {
                    "count": 328,
                    "name": "Yelp"
                },
                {
                    "count": 8,
                    "name": "Google"
                },
                {
                    "count": 1,
                    "name": "Yellow Pages"
                },
                {
                    "count": 16,
                    "name": "Foursquare"
                },
                {
                    "count": 23,
                    "name": "Facebook"
                }
            ],
            "reviewListings": [
                {
                    "name": "revlocal",
                    "url": "http://birdeye.com/maria-da-vittorio-943999808"
                },
                {
                    "name": "Citysearch",
                    "url": "http://www.citysearch.com/biz/maria-da-vittorio-san-francisco"
                },
                {
                    "name": "Google",
                    "url": "https://plus.google.com/112610500708977805079/about?gl=US&hl=en-US"
                },
                {
                    "name": "Yahoo! Local",
                    "url": "https://local.yahoo.com/info-148859369-maria-da-vittorio-san-francisco"
                },
                {
                    "name": "Yellow Pages",
                    "url": "http://www.yellowpages.com/san-francisco-ca/mip/maria-da-vittorio-478366944"
                },
                {
                    "name": "Foursquare",
                    "url": "https://foursquare.com/v/maria-da-vittorio/5195394d498e344eeb952b4f"
                },
                {
                    "name": "Superpages",
                    "url": "http://www.superpages.com/bp/San-Francisco-CA/maria-Da-Vittorio-L2450131113.htm"
                },
                {
                    "name": "Merchant Circle",
                    "url": "http://www.merchantcircle.com/business/maria.Da.Vittorio.415-592-8398"
                },
                {
                    "name": "YellowBot",
                    "url": "http://www.yellowbot.com/maria-da-vittorio-san-francisco-ca.html"
                },
                {
                    "name": "MapQuest",
                    "url": "http://www.mapquest.com/us/california/italian-restaurants-san-francisco/maria-da-vittorio-284984723"
                },
                {
                    "name": "Facebook",
                    "url": "https://www.facebook.com/mariadavittorio"
                }
            ]
        }
    }

## Review conversion report [/reports/business/analytics/email{?api_key,businessId,fromDate,toDate,days,months}]
Review conversion report data can be retrieved using:

### Get Data [GET]

<center><b>Example curl request</b></center>
    
    curl -H "content-type: application/json" -H "accept:application/json" -X GET "http://api.birdeye.com:8080/resources/v1/reports/business/analytics/email?api_key=92bcd6e0-c102-43fd-8a67-1a7be5258451&businessId=943999808&fromDate=02/01/2015&toDate=06/01/2015" –v
    
+ Parameters
    + api_key (required, string) ... API key assigned to business.
    + businessId (required, string) ... BusinessId assigned to business.
    + fromDate (optional, string) ... Date from result is expected. Format MM/DD/YYYY.
    + toDate (optional, string) ... Date up to result is expected. Format MM/DD/YYYY.
    + days (optional, integer) ... Use to get results for last some days.
    + months (optional, integer) ... Use to get results for last some months.
    

#### Response

<center><b>Example Response</b></center>

    {
        "emailSentInfo": {
            "total": 28,
            "emailDetails": [
                {
                    "reqType": "share_request",
                    "count": 5
                },
                {
                    "reqType": "share_request_reminder",
                    "count": 3
                },
                {
                    "reqType": "review_request",
                    "count": 12
                },
                {
                    "reqType": "review_request_reminder",
                    "count": 10
                }
            ]
        },
        "emailOpenInfo": {
            "total": 26,
            "pc": 14,
            "mobile": {
                "ios": 5,
                "android": 4,
                "other": 0
            },
            "tablet": {
                "ios": 3,
                "android": 0,
                "other": 0
            }
        },
        "emailClickInfo": {
            "total": 20,
            "pc": {
                "yelp": 4,
                "google": 6,
                "birdeye": 4,
                "otherSites": 0
            },
            "mobile": {
                "yelp": 2,
                "google": 0,
                "birdeye": 4,
                "otherSites": 0
            }
        },
        "reviews": [
            {
                "sourceName": "Yelp",
                "sourceAlias": "yelp",
                "avgRating": 4.6,
                "reviewCount": 159
            },
            {
                "sourceName": "Google",
                "sourceAlias": "google",
                "avgRating": 4.9,
                "reviewCount": 8
            },
            {
                "sourceName": "Yellow Pages",
                "sourceAlias": "yellow_pages",
                "avgRating": 5,
                "reviewCount": 1
            },
            {
                "sourceName": "Trip Advisor",
                "sourceAlias": "trip_advisor",
                "avgRating": 4.5,
                "reviewCount": 191
            },
            {
                "sourceName": "Foursquare",
                "sourceAlias": "foursquare",
                "avgRating": 0,
                "reviewCount": 8
            },
            {
                "sourceName": "Facebook",
                "sourceAlias": "facebook",
                "avgRating": 5,
                "reviewCount": 20
            }
        ],
        "smsDetail": {
            "msgSent": 34,
            "msgClick": 28,
            "destination": {
                "yelp": 12,
                "google": 6,
                "birdeye": 10,
                "otherSites": 0
            }
        }
    }
<<<<<<< HEAD
    
=======

>>>>>>> 37f5ee07
<div class="paramsTableWrap">
    <table class="paramsTable">
        <caption>Error Codes</caption>
        <thead>
        <tr>
            <th>HTTP Status</th>
            <th>BirdEye error code</th>
            <th>Description</th>
        </tr>
        </thead>
        <tbody>
        <tr>
            <td>404 Not Found</td>
            <td>1011</td>
            <td>Business id is invalid</td>
        </tr>
        <tr>
            <td>401 Unauthorized</td>
            <td>1167</td>
            <td>API key is missing</td>
        </tr>
        <tr>
            <td>401 Unauthorized</td>
            <td>1161</td>
            <td>Invalid API key</td>
        </tr>
        <tr>
            <td>400 Bad Request</td>
            <td>1186</td>
            <td>Invalid from date. Allowed format is "MM/dd/yyyy".</td>
        </tr>
        <tr>
            <td>400 Bad Request</td>
            <td>1187</td>
            <td>Invalid to date. Allowed format is "MM/dd/yyyy".</td>
        </tr>
        <tr>
            <td>400 Bad Request</td>
            <td>1215</td>
            <td>Invalid report month.</td>
        </tr>
        </tbody>
    </table>
</div>

+ Response 200 (application/json)


+ Response 404 (application/json)

    [1011][]
    
+ Response 401 (application/json)

    [1167][]
    
+ Response 401 (application/json)

    [1161][]
    
+ Response 400 (application/json)

    [1039][]<|MERGE_RESOLUTION|>--- conflicted
+++ resolved
@@ -4597,11 +4597,7 @@
             }
         }
     }
-<<<<<<< HEAD
-    
-=======
-
->>>>>>> 37f5ee07
+
 <div class="paramsTableWrap">
     <table class="paramsTable">
         <caption>Error Codes</caption>
