--- conflicted
+++ resolved
@@ -3513,240 +3513,6 @@
 
 <center><b>Example Response</b></center>
 
-<<<<<<< HEAD
-    [1039][]
-
-# Group Report
-APIs related to report
-	
-## Dashboard [/report/smb{?api_key,bid}]
-Dashboard data can be retrieved using:
-
-### Get Data [GET]
-
-<center><b>Example curl request</b></center>
-    
-    curl -H "content-type: application/json" -H "accept:application/json" -X GET "http://api.birdeye.com:8080/resources/v1/report/smb?api_key=92bcd6e0-c102-43fd-8a67-1a7be5258451&bid=943999808" –v
-
-#### Response
-
-<center><b>Example Response</b></center>
-
-{
-    "allTime": {
-        "avgRating": {
-            "percentChange": 0,
-            "rating": 4.3
-        },
-        "benchmark": {
-            "industryRating": 4.1,
-            "industryReviewCount": 75785,
-            "percentChange": 4,
-            "rating": 4.3
-        },
-        "custCommn": {},
-        "reviewCount": {
-            "count": 376,
-            "percentChange": 0
-        },
-        "sentiments": {
-            "negative": 45,
-            "neutral": 36,
-            "positive": 295
-        },
-        "visitors": {}
-    },
-    "last30Days": {
-        "avgRating": {
-            "rating": 0
-        },
-        "benchmark": {
-            "industryRating": 0,
-            "industryReviewCount": 0,
-            "percentChange": 0,
-            "rating": 0
-        },
-        "custCommn": {
-            "reviewRequest": 0,
-            "reviewRequestSms": 0,
-            "shareReview": 0
-        },
-        "reviewCount": {
-            "count": 0,
-            "percentChange": 0
-        },
-        "sentiments": {
-            "negative": 0,
-            "neutral": 0,
-            "positive": 0
-        },
-        "visitors": {}
-    },
-    "negativeReviews": [
-        {
-            "comments": "One word...inconsistent. We had high hopes for this place but alas it was not to be. While the servers were polite, they lacked the professionalism normally expected at most dining establishments...you know, simple things like the waiter introducing himself by name or dropping by to see how we liked the food or refilling our drinks. The minestrone soup was pretty good but the fried calamari was bland, rubbery, obviously over cooked, and did I mention bland. The linguini pescatora was also inconsistent. The pasta in the dish was excellent but the calamari was once again over cooked and rubbery, I got a couple of clams that were not cleaned resulting in a few mouthfuls of dirt, and the shrimp was once again over cooked. We also ordered the margherita pizza with mushrooms and that was pretty good. Overall, we cannot recommend this place.",
-            "rating": 1,
-            "response": "",
-            "reviewDate": "Jan 30, 2015",
-            "reviewId": "2335311245464",
-            "reviewUrl": "http://www.yelp.com/biz/maria-da-vittorio-san-francisco?hrid=60fLFX4lRvHnodkhoWC2lw&nb=1",
-            "reviewer": {
-                "city": "Yorba Linda",
-                "nickName": "wendy w.",
-                "state": "CA",
-                "thumbnailUrl": "reviewer/c8e2bfca1dd04bd089939d0c59337ba6.jpeg"
-            },
-            "sourceType": "Yelp"
-        },
-        {
-            "comments": "Veal Scaloppini, mushrooms, marsala wine, seasonal vegetables and potatoes $24.\nFlavor was great but disappointed in portion 2 small thin slice, I had better portion in North Beach...my shoe sole was large than this portion. I'm petite size woman; still left hungry....not a hungry man plate. Don't waste your money on this one, men.",
-            "rating": 2,
-            "response": "",
-            "reviewDate": "Jan 26, 2015",
-            "reviewId": "2335208845791",
-            "reviewUrl": "http://www.yelp.com/biz/maria-da-vittorio-san-francisco?hrid=FKcQE7naP_Wb4D2ylDsLaQ&nb=1",
-            "reviewer": {
-                "city": "San Francisco",
-                "nickName": "Catalina W.",
-                "state": "CA",
-                "thumbnailUrl": "reviewer/5882020b259c4e3e83613ce06f02fcea.jpeg"
-            },
-            "sourceType": "Yelp"
-        },
-        {
-            "comments": "I have to say that this restaurant is very nice but very Loud!:( The bread was old:( The prosciutto appetizer was ridiculous! They only used one slice on six slices of bread:( My husband's main course of the Veal Scallopini was a complete shame! Great sauce but come on! 4 very thin slices of veal w/veggies & red potatoes, he was starving when we got home!:( At $24!!! Ridiculously stingy! My lamb shank & mashed potatoes was superb! No veggies though:( $19 We won't be returning, I was not impressed, I'd rather go to North Beach w/ real Italian dining:) they do have good food but they need to step it up a notch for the prices they charge, I hope they read they're review's so they can change things, Good luck",
-            "rating": 2,
-            "response": "",
-            "reviewDate": "Jan 26, 2015",
-            "reviewId": "2337522245554",
-            "reviewUrl": "http://www.yelp.com/biz/maria-da-vittorio-san-francisco?hrid=Xn9XOjZYNknHQu5eF9MteQ&nb=1",
-            "reviewer": {
-                "city": "San Francisco",
-                "nickName": "Adele R.",
-                "state": "CA"
-            },
-            "sourceType": "Yelp"
-        }
-    ],
-    "positiveReviews": [
-        {
-            "comments": "Service is awesome- everyone is from Italy and are so sweet and low the menu/specials from head to toe. Great wine selection that's pretty reasonable. The Bruschetta varieties are unique and yummy. Sometimes main dishes can be hit or miss-not very consistent but it's a new restaurant that I can see establish itself a few great dishes overtime.",
-            "rating": 4,
-            "response": "",
-            "reviewDate": "Jan 23, 2015",
-            "reviewId": "2334445645625",
-            "reviewUrl": "http://www.yelp.com/biz/maria-da-vittorio-san-francisco?hrid=YYtOE3hvBjp4jYtLgtgBoQ&nb=1",
-            "reviewer": {
-                "city": "San Francisco",
-                "nickName": "Anastasia P.",
-                "state": "CA",
-                "thumbnailUrl": "reviewer/df679dc200784c96901faaab21b75ffa.jpeg"
-            },
-            "sourceType": "Yelp"
-        },
-        {
-            "comments": "I've been here 3 times in the past year, & it's been good every time.",
-            "rating": 4,
-            "response": "",
-            "reviewDate": "Jan 23, 2015",
-            "reviewId": "2333514245697",
-            "reviewUrl": "http://www.yelp.com/biz/maria-da-vittorio-san-francisco?hrid=3kiZtC-tj-FGLO3GPRqNDA&nb=1",
-            "reviewer": {
-                "city": "Daly City",
-                "nickName": "Matt L.",
-                "state": "CA"
-            },
-            "sourceType": "Yelp"
-        },
-        {
-            "comments": "Owner is awesome! ! Came here tonight with my parents and sister's family. .highly recommended! ! I will definitely come back here again!",
-            "rating": 5,
-            "response": "",
-            "reviewDate": "Jan 21, 2015",
-            "reviewId": "2336865297689",
-            "reviewUrl": "http://www.yelp.com/biz/maria-da-vittorio-san-francisco?hrid=U8mRtt5vA93l0n7j2H1J_w&nb=1",
-            "reviewer": {
-                "city": "San Francisco",
-                "nickName": "Johnny C.",
-                "state": "CA",
-                "thumbnailUrl": "reviewer/af6058c347dc4d03bb824be95e121c08.jpeg"
-            },
-            "sourceType": "Yelp"
-        }
-    ],
-    "syndication": {
-        "presenceCount": 0,
-        "reviewDistribution": [
-            {
-                "count": 328,
-                "name": "Yelp"
-            },
-            {
-                "count": 8,
-                "name": "Google"
-            },
-            {
-                "count": 1,
-                "name": "Yellow Pages"
-            },
-            {
-                "count": 16,
-                "name": "Foursquare"
-            },
-            {
-                "count": 23,
-                "name": "Facebook"
-            }
-        ],
-        "reviewListings": [
-            {
-                "name": "revlocal",
-                "url": "http://demo.birdeye.com/maria-da-vittorio-943999808"
-            },
-            {
-                "name": "Yelp",
-                "url": "http://www.yelp.com/biz/maria-da-vittorio-san-francisco"
-            },
-            {
-                "name": "Google",
-                "url": "https://plus.google.com/112610500708977805079/about?gl=US&hl=en-US"
-            },
-            {
-                "name": "Yahoo! Local",
-                "url": "https://local.yahoo.com/info-148859369-maria-da-vittorio-san-francisco"
-            },
-            {
-                "name": "Yellow Pages",
-                "url": "http://www.yellowpages.com/san-francisco-ca/mip/maria-da-vittorio-478366944"
-            },
-            {
-                "name": "Foursquare",
-                "url": "https://foursquare.com/v/maria-da-vittorio/5195394d498e344eeb952b4f"
-            },
-            {
-                "name": "Superpages",
-                "url": "http://www.superpages.com/bp/San-Francisco-CA/maria-Da-Vittorio-L2450131113.htm"
-            },
-            {
-                "name": "Merchant Circle",
-                "url": "http://www.merchantcircle.com/business/maria.Da.Vittorio.415-592-8398"
-            },
-            {
-                "name": "YellowBot",
-                "url": "http://www.yellowbot.com/maria-da-vittorio-san-francisco-ca.html"
-            },
-            {
-                "name": "MapQuest",
-                "url": "http://www.mapquest.com/us/california/italian-restaurants-san-francisco/maria-da-vittorio-284984723"
-            },
-            {
-                "name": "Facebook",
-                "url": "https://www.facebook.com/mariadavittorio"
-            }
-        ]
-    }
-}
-=======
     [
         "Accessories",
         "Accountants",
@@ -3802,4 +3568,235 @@
                 "Antiques",
                 "Apartments"
                 ]
->>>>>>> a3c67db5
+    [1039][]
+
+# Group Report
+APIs related to report
+	
+## Dashboard [/report/smb{?api_key,bid}]
+Dashboard data can be retrieved using:
+
+### Get Data [GET]
+
+<center><b>Example curl request</b></center>
+    
+    curl -H "content-type: application/json" -H "accept:application/json" -X GET "http://api.birdeye.com:8080/resources/v1/report/smb?api_key=92bcd6e0-c102-43fd-8a67-1a7be5258451&bid=943999808" –v
+
+#### Response
+
+<center><b>Example Response</b></center>
+
+{
+    "allTime": {
+        "avgRating": {
+            "percentChange": 0,
+            "rating": 4.3
+        },
+        "benchmark": {
+            "industryRating": 4.1,
+            "industryReviewCount": 75785,
+            "percentChange": 4,
+            "rating": 4.3
+        },
+        "custCommn": {},
+        "reviewCount": {
+            "count": 376,
+            "percentChange": 0
+        },
+        "sentiments": {
+            "negative": 45,
+            "neutral": 36,
+            "positive": 295
+        },
+        "visitors": {}
+    },
+    "last30Days": {
+        "avgRating": {
+            "rating": 0
+        },
+        "benchmark": {
+            "industryRating": 0,
+            "industryReviewCount": 0,
+            "percentChange": 0,
+            "rating": 0
+        },
+        "custCommn": {
+            "reviewRequest": 0,
+            "reviewRequestSms": 0,
+            "shareReview": 0
+        },
+        "reviewCount": {
+            "count": 0,
+            "percentChange": 0
+        },
+        "sentiments": {
+            "negative": 0,
+            "neutral": 0,
+            "positive": 0
+        },
+        "visitors": {}
+    },
+    "negativeReviews": [
+        {
+            "comments": "One word...inconsistent. We had high hopes for this place but alas it was not to be. While the servers were polite, they lacked the professionalism normally expected at most dining establishments...you know, simple things like the waiter introducing himself by name or dropping by to see how we liked the food or refilling our drinks. The minestrone soup was pretty good but the fried calamari was bland, rubbery, obviously over cooked, and did I mention bland. The linguini pescatora was also inconsistent. The pasta in the dish was excellent but the calamari was once again over cooked and rubbery, I got a couple of clams that were not cleaned resulting in a few mouthfuls of dirt, and the shrimp was once again over cooked. We also ordered the margherita pizza with mushrooms and that was pretty good. Overall, we cannot recommend this place.",
+            "rating": 1,
+            "response": "",
+            "reviewDate": "Jan 30, 2015",
+            "reviewId": "2335311245464",
+            "reviewUrl": "http://www.yelp.com/biz/maria-da-vittorio-san-francisco?hrid=60fLFX4lRvHnodkhoWC2lw&nb=1",
+            "reviewer": {
+                "city": "Yorba Linda",
+                "nickName": "wendy w.",
+                "state": "CA",
+                "thumbnailUrl": "reviewer/c8e2bfca1dd04bd089939d0c59337ba6.jpeg"
+            },
+            "sourceType": "Yelp"
+        },
+        {
+            "comments": "Veal Scaloppini, mushrooms, marsala wine, seasonal vegetables and potatoes $24.\nFlavor was great but disappointed in portion 2 small thin slice, I had better portion in North Beach...my shoe sole was large than this portion. I'm petite size woman; still left hungry....not a hungry man plate. Don't waste your money on this one, men.",
+            "rating": 2,
+            "response": "",
+            "reviewDate": "Jan 26, 2015",
+            "reviewId": "2335208845791",
+            "reviewUrl": "http://www.yelp.com/biz/maria-da-vittorio-san-francisco?hrid=FKcQE7naP_Wb4D2ylDsLaQ&nb=1",
+            "reviewer": {
+                "city": "San Francisco",
+                "nickName": "Catalina W.",
+                "state": "CA",
+                "thumbnailUrl": "reviewer/5882020b259c4e3e83613ce06f02fcea.jpeg"
+            },
+            "sourceType": "Yelp"
+        },
+        {
+            "comments": "I have to say that this restaurant is very nice but very Loud!:( The bread was old:( The prosciutto appetizer was ridiculous! They only used one slice on six slices of bread:( My husband's main course of the Veal Scallopini was a complete shame! Great sauce but come on! 4 very thin slices of veal w/veggies & red potatoes, he was starving when we got home!:( At $24!!! Ridiculously stingy! My lamb shank & mashed potatoes was superb! No veggies though:( $19 We won't be returning, I was not impressed, I'd rather go to North Beach w/ real Italian dining:) they do have good food but they need to step it up a notch for the prices they charge, I hope they read they're review's so they can change things, Good luck",
+            "rating": 2,
+            "response": "",
+            "reviewDate": "Jan 26, 2015",
+            "reviewId": "2337522245554",
+            "reviewUrl": "http://www.yelp.com/biz/maria-da-vittorio-san-francisco?hrid=Xn9XOjZYNknHQu5eF9MteQ&nb=1",
+            "reviewer": {
+                "city": "San Francisco",
+                "nickName": "Adele R.",
+                "state": "CA"
+            },
+            "sourceType": "Yelp"
+        }
+    ],
+    "positiveReviews": [
+        {
+            "comments": "Service is awesome- everyone is from Italy and are so sweet and low the menu/specials from head to toe. Great wine selection that's pretty reasonable. The Bruschetta varieties are unique and yummy. Sometimes main dishes can be hit or miss-not very consistent but it's a new restaurant that I can see establish itself a few great dishes overtime.",
+            "rating": 4,
+            "response": "",
+            "reviewDate": "Jan 23, 2015",
+            "reviewId": "2334445645625",
+            "reviewUrl": "http://www.yelp.com/biz/maria-da-vittorio-san-francisco?hrid=YYtOE3hvBjp4jYtLgtgBoQ&nb=1",
+            "reviewer": {
+                "city": "San Francisco",
+                "nickName": "Anastasia P.",
+                "state": "CA",
+                "thumbnailUrl": "reviewer/df679dc200784c96901faaab21b75ffa.jpeg"
+            },
+            "sourceType": "Yelp"
+        },
+        {
+            "comments": "I've been here 3 times in the past year, & it's been good every time.",
+            "rating": 4,
+            "response": "",
+            "reviewDate": "Jan 23, 2015",
+            "reviewId": "2333514245697",
+            "reviewUrl": "http://www.yelp.com/biz/maria-da-vittorio-san-francisco?hrid=3kiZtC-tj-FGLO3GPRqNDA&nb=1",
+            "reviewer": {
+                "city": "Daly City",
+                "nickName": "Matt L.",
+                "state": "CA"
+            },
+            "sourceType": "Yelp"
+        },
+        {
+            "comments": "Owner is awesome! ! Came here tonight with my parents and sister's family. .highly recommended! ! I will definitely come back here again!",
+            "rating": 5,
+            "response": "",
+            "reviewDate": "Jan 21, 2015",
+            "reviewId": "2336865297689",
+            "reviewUrl": "http://www.yelp.com/biz/maria-da-vittorio-san-francisco?hrid=U8mRtt5vA93l0n7j2H1J_w&nb=1",
+            "reviewer": {
+                "city": "San Francisco",
+                "nickName": "Johnny C.",
+                "state": "CA",
+                "thumbnailUrl": "reviewer/af6058c347dc4d03bb824be95e121c08.jpeg"
+            },
+            "sourceType": "Yelp"
+        }
+    ],
+    "syndication": {
+        "presenceCount": 0,
+        "reviewDistribution": [
+            {
+                "count": 328,
+                "name": "Yelp"
+            },
+            {
+                "count": 8,
+                "name": "Google"
+            },
+            {
+                "count": 1,
+                "name": "Yellow Pages"
+            },
+            {
+                "count": 16,
+                "name": "Foursquare"
+            },
+            {
+                "count": 23,
+                "name": "Facebook"
+            }
+        ],
+        "reviewListings": [
+            {
+                "name": "revlocal",
+                "url": "http://demo.birdeye.com/maria-da-vittorio-943999808"
+            },
+            {
+                "name": "Yelp",
+                "url": "http://www.yelp.com/biz/maria-da-vittorio-san-francisco"
+            },
+            {
+                "name": "Google",
+                "url": "https://plus.google.com/112610500708977805079/about?gl=US&hl=en-US"
+            },
+            {
+                "name": "Yahoo! Local",
+                "url": "https://local.yahoo.com/info-148859369-maria-da-vittorio-san-francisco"
+            },
+            {
+                "name": "Yellow Pages",
+                "url": "http://www.yellowpages.com/san-francisco-ca/mip/maria-da-vittorio-478366944"
+            },
+            {
+                "name": "Foursquare",
+                "url": "https://foursquare.com/v/maria-da-vittorio/5195394d498e344eeb952b4f"
+            },
+            {
+                "name": "Superpages",
+                "url": "http://www.superpages.com/bp/San-Francisco-CA/maria-Da-Vittorio-L2450131113.htm"
+            },
+            {
+                "name": "Merchant Circle",
+                "url": "http://www.merchantcircle.com/business/maria.Da.Vittorio.415-592-8398"
+            },
+            {
+                "name": "YellowBot",
+                "url": "http://www.yellowbot.com/maria-da-vittorio-san-francisco-ca.html"
+            },
+            {
+                "name": "MapQuest",
+                "url": "http://www.mapquest.com/us/california/italian-restaurants-san-francisco/maria-da-vittorio-284984723"
+            },
+            {
+                "name": "Facebook",
+                "url": "https://www.facebook.com/mariadavittorio"
+            }
+        ]
+    }
+}